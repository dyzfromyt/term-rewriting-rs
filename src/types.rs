use itertools::Itertools;
use rand::seq::sample_iter;
use rand::Rng;
use std::collections::{HashMap, HashSet};
use std::fmt;
use std::iter;

use super::pretty::Pretty;

/// Represents a place in a [`Term`].
///
/// [`Term`]: enum.Term.html
pub type Place = Vec<usize>;

/// A symbol for an unspecified term. Only carries meaning alongside a [`Signature`].
///
/// To construct a `Variable`, use [`Signature::new_var`]
///
/// [`Signature`]: struct.Signature.html
/// [`Signature::new_var`]: struct.Signature.html#method.new_var
#[derive(Debug, Copy, Clone, PartialEq, Eq, Hash)]
pub struct Variable {
    pub(crate) id: usize,
}
impl Variable {
    /// Returns a `Variable`'s name.
    ///
    /// # Examples
    ///
    /// ```
    /// # use term_rewriting::Signature;
    /// let mut sig = Signature::default();
    /// let var = sig.new_var(Some("z".to_string()));
    /// 
    /// assert_eq!(var.name(&sig), Some("z"));
    /// ```
    pub fn name(self, sig: &Signature) -> Option<&str> {
        let opt = &sig.variables[self.id];
        opt.as_ref().map(|s| s.as_str())
    }
    /// Returns a human-readable, string representation of a `Variable`.
    ///
    /// # Examples
    ///
    /// ```
    /// # use term_rewriting::Signature;
    /// let mut sig = Signature::default();
    /// let var = sig.new_var(Some("z".to_string()));
    /// 
    /// assert_eq!(var.display(&sig), "z_");
    /// ```
    pub fn display(self, sig: &Signature) -> String {
        if let Some(ref name) = sig.variables[self.id] {
            format!("{}_", name)
        } else {
            format!("var{}_", self.id)
        }
    }
}

/// A symbol with fixed arity. Only carries meaning alongside a [`Signature`].
///
/// To construct an `Operator`, use [`Signature::new_op`].
///
/// [`Signature`]: struct.Signature.html
/// [`Signature::new_op`]: struct.Signature.html#method.new_op
#[derive(Debug, Copy, Clone, PartialEq, Eq, Hash)]
pub struct Operator {
    pub(crate) id: usize,
}
impl Operator {
    /// Returns an `Operator`'s arity.
    ///
    /// # Examples
    ///
    /// ```
    /// # use term_rewriting::Signature;
    /// let mut sig = Signature::default();
    /// let op = sig.new_op(2, Some("Z".to_string()));
    ///
    /// assert_eq!(op.arity(&sig), 2);
    /// ```
    pub fn arity(self, sig: &Signature) -> u32 {
        sig.operators[self.id].0
    }
    /// Returns an `Operator`'s name.
    ///
    /// # Examples
    ///
    /// ```
    /// # use term_rewriting::Signature;
    /// let mut sig = Signature::default();
    /// let op = sig.new_op(2, Some("Z".to_string()));
    /// 
    /// assert_eq!(op.name(&sig), Some("Z"));
    /// ```
    pub fn name(self, sig: &Signature) -> Option<&str> {
        let opt = &sig.operators[self.id].1;
        opt.as_ref().map(|s| s.as_str())
    }
    /// Returns a human-readable, string representation of an `Operator`.
    ///
    /// # Examples
    ///
    /// ```
    /// # use term_rewriting::Signature;
    /// let mut sig = Signature::default();
    /// let op = sig.new_op(2, Some("Z".to_string()));
    /// 
    /// assert_eq!(op.display(&sig), "Z");
    /// ```
    pub fn display(self, sig: &Signature) -> String {
        if let (_, Some(ref name)) = sig.operators[self.id] {
            name.clone()
        } else {
            format!("op{}", self.id)
        }
    }
}

/// `Atom`s are the parts of a [`TRS`] that are not constructed from smaller parts: [`Variable`]s and [`Operator`]s.
///
/// [`TRS`]: struct.TRS.html
/// [`Variable`]: struct.Variable.html
/// [`Operator`]: struct.Operator.html
#[derive(Debug, Copy, Clone, PartialEq, Eq)]
pub enum Atom {
    /// The [`Variable`] variant of an `Atom`.
    ///
    /// [`Variable`]: struct.Variable.html
    ///
    /// # Examples
    /// 
    /// ```
    /// # use term_rewriting::{Signature, Atom};
    /// let mut sig = Signature::default();
    /// let x = sig.new_var(Some("x".to_string()));
    /// let atom = Atom::Variable(x);
    ///
    /// assert_eq!(atom.display(&sig), "x_");
    /// ```
    Variable(Variable),
    /// The [`Operator`] variant of an `Atom`.
    ///
    /// [`Operator`]: struct.Operator.html
    ///
    /// # Examples
    /// 
    /// ```
    /// # use term_rewriting::{Signature, Atom};
    /// let mut sig = Signature::default();
    /// let a = sig.new_op(0, Some("A".to_string()));
    /// let atom = Atom::Operator(a);
    ///
    /// assert_eq!(atom.display(&sig), "A");
    /// ```
    Operator(Operator),
}
impl Atom {
    /// Returns a human-readable, string representation of the `Atom`.
    ///
    /// # Examples
    ///
    /// ```
    /// # use term_rewriting::{Signature, Atom};
    /// let mut sig = Signature::default();
    /// 
    /// let a = sig.new_op(0, Some("A".to_string()));
    /// let atom = Atom::Operator(a);
    ///
    /// assert_eq!(atom.display(&sig), "A");
    ///
    /// let x = sig.new_var(Some("x".to_string()));
    /// let atom = Atom::Variable(x);
    ///
    /// assert_eq!(atom.display(&sig), "x_");
    /// ```
    pub fn display(&self, sig: &Signature) -> String {
        match *self {
            Atom::Variable(v) => v.display(sig),
            Atom::Operator(o) => o.display(sig),
        }
    }
}
impl From<Variable> for Atom {
    fn from(var: Variable) -> Atom {
        Atom::Variable(var)
    }
}
impl From<Operator> for Atom {
    fn from(op: Operator) -> Atom {
        Atom::Operator(op)
    }
}

/// Records a universe of symbols.
///
/// Use [`Signature::default`] for a blank `Signature`, or [`Signature::new`] to initialize a
/// `Signature` with given [`Operator`]s.
///
/// [`Signature::default`]: #method.default
/// [`Signature::new`]: #method.new
/// [`Operator`]: struct.Operator.html
///
/// # Examples
///
/// ```
/// # use term_rewriting::{Signature, parse_term};
/// // Constructing a Signature using the default
/// let mut sig1 = Signature::default();
/// let a = sig1.new_op(2, Some("A".to_string()));
/// let b = sig1.new_op(0, Some("B".to_string()));
/// let c = sig1.new_op(0, Some("C".to_string()));
///
/// // Constructing a Signature using Signature::new
/// let (mut sig2, _) = Signature::new(vec![
///     (2, Some("A".to_string())),
///     (0, Some("B".to_string())),
///     (0, Some("C".to_string())),
/// ]);
///
/// assert_eq!(sig1, sig2);
/// ```
#[derive(Clone, Debug)]
pub struct Signature {
    /// Stores the (arity, name) for every [`Operator`].
    /// [`Operator`]: struct.Operator.html
    pub(crate) operators: Vec<(u32, Option<String>)>,
    /// Stores the name for every [`Variable`].
    /// [`Variable`]: struct.Variable.html
    pub(crate) variables: Vec<Option<String>>,
}
impl Signature {
    /// Construct a `Signature` with the given [`Operator`]s.
    ///
    /// Each [`Operator`] is specified in the form of `(arity, Some(name))` or
    /// `(arity, None)`, where `arity` is the number of arguments a [`Term`] takes
    /// (for example, an `arity` of 0 gives a "constant" [`Operator`]). A `name` for
    /// the [`Operator`] is unnecessary, but may be supplied for more readable
    /// formatting.
    ///
    /// The returned vector of [`Operator`]s corresponds to the supplied spec.
    ///
    /// [`Operator`]: struct.Operator.html
    /// [`Term`]: struct.Term.html
    ///
    /// # Examples
    ///
    /// ```
    /// # use term_rewriting::Signature;
    /// let (mut sig, ops) = Signature::new(vec![
    ///     (2, Some(".".to_string())),
    ///     (0, Some("S".to_string())),
    ///     (0, Some("K".to_string())),
    /// ]);
    ///
    /// let op_names: Vec<String> = ops.iter().map(|op| op.display(&sig)).collect();
    /// assert_eq!(op_names, vec![".", "S", "K"]);
    ///
    /// let mut sig2 = Signature::default();
    /// let p = sig2.new_op(2, Some(".".to_string()));
    /// let s = sig2.new_op(0, Some("S".to_string()));
    /// let k = sig2.new_op(0, Some("K".to_string()));
    ///
    /// assert_eq!(sig, sig2);
    ///
    /// let (mut sig, _) = Signature::new(vec![]);
    ///
    /// let mut sig2 = Signature::default();
    ///
    /// assert_eq!(sig, sig2);
    ///```
    pub fn new(operator_spec: Vec<(u32, Option<String>)>) -> (Signature, Vec<Operator>) {
        let variables = Vec::new();
        let sig = Signature {
            operators: operator_spec,
            variables,
        };
        let ops = sig.operators();
        (sig, ops)
    }
    /// Returns every [`Operator`] known to the `Signature`, in the order they were created.
    ///
    /// [`Operator`]: struct.Operator.html
    ///
    /// # Examples
    ///
    /// ```
    /// # use term_rewriting::Signature;
    /// let (mut sig, _) = Signature:: new(vec![
    ///     (2, Some(".".to_string())),
    ///     (0, Some("S".to_string())),
    ///     (0, Some("K".to_string())),
    /// ]);
    ///
    /// let ops: Vec<String> = sig.operators().iter().map(|op| op.display(&sig)).collect();;
    ///
    /// assert_eq!(ops, vec![".", "S", "K"]);
    ///```
    pub fn operators(&self) -> Vec<Operator> {
        (0..self.operators.len())
            .map(|id| Operator { id })
            .collect()
    }
    /// Returns every [`Variable`] known to the `Signature`, in the order they were created.
    ///
    /// [`Variable`]: struct.Variable.html
    ///
    /// # Examples
    ///
    /// ```
    /// # use term_rewriting::{Signature, parse_term};
    /// let (mut sig, _) = Signature:: new(vec![
    ///     (2, Some(".".to_string())),
    ///     (0, Some("S".to_string())),
    ///     (0, Some("K".to_string())),
    /// ]);
    ///
    /// parse_term(&mut sig, "A(x_ y_)").expect("parse of A(x_ y_)");
    ///
    /// let vars: Vec<String> = sig.variables().iter().map(|v| v.display(&sig)).collect();    
    ///
    /// assert_eq!(vars, vec!["x_", "y_"]);
    ///```
    pub fn variables(&self) -> Vec<Variable> {
        (0..self.variables.len())
            .map(|id| Variable { id })
            .collect()
    }
    /// Returns every [`Atom`] known to the `Signature`.
    ///
    /// [`Atom`]: enum.Atom.html
    ///
    /// # Examples
    ///
    /// ```
    /// # use term_rewriting::{Signature, parse_term};
    /// let mut sig = Signature::default();
    ///
    /// parse_term(&mut sig, "A(x_ B(y_))").expect("parse of A(x_ B(y_))");
    ///
    /// let atoms: Vec<String> = sig.atoms().iter().map(|a| a.display(&sig)).collect();
    ///
    /// assert_eq!(atoms, vec!["x_", "y_", "B", "A"]);
    /// ```
    pub fn atoms(&self) -> Vec<Atom> {
        let vars = self.variables().into_iter().map(Atom::Variable);
        let ops = self.operators().into_iter().map(Atom::Operator);
        vars.chain(ops).collect()
    }
    /// Create a new [`Operator`] distinct from all existing [`Operator`]s.
    ///
    /// [`Operator`]: struct.Operator.html
    ///
    /// # Examples
    ///
    /// ```
    /// # use term_rewriting::{Signature};
    /// let mut sig = Signature::default();
    ///
    /// let a = sig.new_op(1, Some(".".to_string()));
    /// let s = sig.new_op(2, Some("S".to_string()));
    /// let s2 = sig.new_op(2, Some("S".to_string()));
    ///
    /// assert_ne!(a, s);
    /// assert_ne!(a, s2);
    /// assert_ne!(s, s2);
    /// ```
    pub fn new_op(&mut self, arity: u32, name: Option<String>) -> Operator {
        let id = self.operators.len();
        self.operators.push((arity, name));
        Operator { id }
    }
    /// Create a new [`Variable`] distinct from all existing [`Variable`]s.
    ///
    /// [`Variable`]: struct.Variable.html
    ///
    /// # Examples
    ///
    /// ```
    /// # use term_rewriting::{Signature};
    /// let mut sig = Signature::default();
    ///
    /// let z = sig.new_var(Some("z".to_string()));
    /// let z2 = sig.new_var(Some("z".to_string()));
    ///
    /// assert_ne!(z, z2);
    /// ```
    pub fn new_var(&mut self, name: Option<String>) -> Variable {
        let id = self.variables.len();
        self.variables.push(name);
        Variable { id }
    }
    /// Merge two `Signature`s. All [`Term`]s, [`Context`]s, [`Rule`]s, and [`TRS`]s associated
    /// with the `other` `Signature` should be `reified` using methods provided
    /// by the returned [`SignatureChange`].
    ///
    /// [`Term`]: struct.Term.html
    /// [`Context`]: struct.Context.html
    /// [`Rule`]: struct.Rule.html
    /// [`TRS`]: struct.TRS.html
    /// [`SignatureChange`]: struct.SignatureChange.html
    ///
    /// # Examples
    ///
    /// ```
    /// # use term_rewriting::{Signature, MergeStrategy};
    /// // Merging 2 signatures by assuming all operators in the second are distinct from the first.
    /// let (mut sig1, _) = Signature::new(vec![
    ///     (2, Some(".".to_string())),
    ///     (0, Some("S".to_string())),
    ///     (0, Some("K".to_string())),
    /// ]);
    ///
    /// let (mut sig2, _) = Signature::new(vec![
    ///     (2, Some("A".to_string())),
    ///     (1, Some("B".to_string())),
    ///     (0, Some("C".to_string())),
    /// ]);
    ///
    /// sig1.merge(sig2, MergeStrategy::DistinctOperators);
    ///
    /// let ops: Vec<String> = sig1.operators().iter().map(|op| op.display(&sig1)).collect();
    ///
    /// assert_eq!(ops, vec![".", "S", "K", "A", "B", "C"]);
    ///
    /// // Merging 2 signatures by assuming all operators in the second are the same from the first.
    /// let (mut sig1, _) = Signature::new(vec![
    ///     (2, Some(".".to_string())),
    ///     (0, Some("S".to_string())),
    ///     (0, Some("K".to_string())),
    /// ]);
    ///
    /// let (mut sig2, _) = Signature::new(vec![
    ///     (2, Some(".".to_string())),
    ///     (0, Some("S".to_string())),
    ///     (0, Some("K".to_string())),
    /// ]);
    ///
    /// sig1.merge(sig2, MergeStrategy::SameOperators);
    ///
    /// let ops: Vec<String> = sig1.operators().iter().map(|op| op.display(&sig1)).collect();
    ///
    /// assert_eq!(ops, vec![".", "S", "K"]);
    ///
    /// // Merging 2 signatures by SameOperators should fail if all operators in both signatures are not the same.
    /// let (mut sig1, _) = Signature::new(vec![
    ///     (2, Some(".".to_string())),
    ///     (0, Some("S".to_string())),
    ///     (0, Some("K".to_string())),
    /// ]);
    ///
    /// let (mut sig2, _) = Signature::new(vec![
    ///     (2, Some(".".to_string())),
    ///     (1, Some("S".to_string())),
    ///     (0, Some("K".to_string())),
    /// ]);
    ///
    /// assert!(sig1.merge(sig2, MergeStrategy::SameOperators).is_err());
    ///
    /// // Merging 2 signatures assuming any operators with the same name and arity are the same.
    /// let (mut sig1, _) = Signature::new(vec![
    ///     (2, Some(".".to_string())),
    ///     (0, Some("S".to_string())),
    ///     (0, Some("K".to_string())),
    /// ]);
    ///
    /// let (mut sig2, _) = Signature::new(vec![
    ///     (2, Some("A".to_string())),
    ///     (1, Some("B".to_string())),
    ///     (0, Some("K".to_string())),
    /// ]);
    ///
    /// sig1.merge(sig2, MergeStrategy::OperatorsByArityAndName);
    ///
    /// let ops: Vec<String> = sig1.operators().iter().map(|op| op.display(&sig1)).collect();
    ///
    /// assert_eq!(ops, vec![".", "S", "K", "A", "B"]);    
    /// ```
    pub fn merge(
        &mut self,
        mut other: Signature,
        strategy: MergeStrategy,
    ) -> Result<SignatureChange, ()> {
        let op_map =
            match strategy {
                MergeStrategy::SameOperators => {
                    let mut temp_map = HashMap::default();
                    if self.operators.len() == other.operators.len()
                        && self.operators.iter().zip(&other.operators).all(
                            |((arity1, op1), (arity2, op2))| *arity1 == *arity2 && *op1 == *op2,
                        ) {
                        for idx in 0..self.operators.len() {
                            temp_map.insert(idx, idx);
                        }
                    } else {
                        return Err(());
                    }
                    temp_map
                }
                MergeStrategy::OperatorsByArityAndName => {
                    let old_len = self.operators.len();
                    let mut new_idx = old_len;
                    let mut temp_map = HashMap::default();
                    for (op, idx) in other.operators.iter().zip(0..other.operators.len()) {
                        if self.operators.contains(&op) {
                            for original_idx in 0..self.operators.len() {
                                if self.operators[original_idx] == *op {
                                    temp_map.insert(idx, original_idx);
                                    break;
                                }
                            }
                        } else {
                            self.operators.push(op.clone());
                            temp_map.insert(idx, new_idx);
                            new_idx += 1;
                        }
                    }
                    temp_map
                }
                MergeStrategy::DistinctOperators => {
                    let mut new_idx = self.operators.len();
                    let mut temp_map = HashMap::default();
                    for idx in 0..other.operators.len() {
                        temp_map.insert(idx, new_idx);
                        new_idx += 1;
                    }
                    self.operators.append(&mut other.operators);
                    temp_map
                }
            };
        let delta_var = self.variables.len();
        self.variables.append(&mut other.variables);
        Ok(SignatureChange { op_map, delta_var })
    }
}
impl Default for Signature {
    fn default() -> Signature {
        Signature {
            operators: Vec::new(),
            variables: Vec::new(),
        }
    }
}
impl PartialEq for Signature {
    fn eq(&self, other: &Signature) -> bool {
        self.variables.len() == other.variables.len()
            && self.operators.len() == other.operators.len()
            && self.operators
                .iter()
                .zip(&other.operators)
                .all(|(&(arity1, _), &(arity2, _))| arity1 == arity2)
    }
}

/// Specifies how to merge two signatures.
/// See [`Signature::merge`].
///
/// [`Signature::merge`]: struct.Signature.html#method.merge
#[derive(Debug, Copy, Clone, PartialEq, Eq)]
pub enum MergeStrategy {
    /// Operators won't be added to the signature:
    /// this must mean all operators were added in the same order for both
    /// signatures.
    SameOperators,
    /// Operators are added to the signature only when there is no existing
    /// operator with the same arity and name.
    OperatorsByArityAndName,
    /// Operators are always added distinctly:
    /// no operators associated with the first signature will every equate to
    /// those associated with the second signature.
    DistinctOperators,
}

/// Allows [`Term`]s/[`Rule`]s/[`TRS`]s to be reified for use with another [`Signature`].
/// See [`Signature::merge`].
///
/// [`Signature::merge`]: struct.Signature.html#method.merge
/// [`Term`]: struct.Term.html
/// [`Rule`]: struct.Rule.html
/// [`TRS`]: struct.TRS.html
/// [`Signature`]: struct.Signature.html
///
/// # Examples
///
/// ```
/// # use term_rewriting::{MergeStrategy, Signature, parse_term, parse_trs};
/// let (mut sig1, _ops) = Signature::new(vec![
///     (2, Some(".".to_string())),
///     (0, Some("S".to_string())),
///     (0, Some("K".to_string())),
/// ]);
/// let mut sig2 = Signature::default();
///
/// let term = parse_term(&mut sig2, "A B").unwrap();
///
/// assert_eq!(term.pretty(&sig1), "K(., S)");
/// assert_eq!(term.pretty(&sig2), "A B");
///
/// let sigchange = sig1.merge(sig2, MergeStrategy::OperatorsByArityAndName).unwrap();
///
/// let ops: Vec<String> = sig1.operators().iter().map(|op| op.display(&sig1)).collect();    
///
/// assert_eq!(ops, vec![".", "S", "K", "A", "B"]);
///
/// let term = sigchange.reify_term(term);
///
/// assert_eq!(term.pretty(&sig1), "A B");
/// ```
pub struct SignatureChange {
    op_map: HashMap<usize, usize>,
    delta_var: usize,
}
impl SignatureChange {
    /// Reifies [`Term`] for use with another [`Signature`].
    ///
    /// [`Term`]: struct.Term.html
    /// [`Signature`]: struct.Signature.html
    ///
    /// # Examples
    ///
    /// ```
    /// # use term_rewriting::{MergeStrategy, Signature, parse_term, parse_trs};
    /// let (mut sig1, _ops) = Signature::new(vec![
    ///     (2, Some(".".to_string())),
    ///     (0, Some("S".to_string())),
    ///     (0, Some("K".to_string())),
    /// ]);
    /// let mut sig2 = Signature::default();
    ///
    /// let term = parse_term(&mut sig2, "A B").unwrap();
    ///
    /// let sigchange = sig1.merge(sig2, MergeStrategy::DistinctOperators).unwrap();
    ///
    /// let term = sigchange.reify_term(term);
    ///
    /// assert_eq!(term.pretty(&sig1), "A B");
    /// ```
    pub fn reify_term(&self, term: Term) -> Term {
        match term {
            Term::Variable(Variable { id }) => {
                let id = id + self.delta_var;
                Term::Variable(Variable { id })
            }
            Term::Application {
                op: Operator { id },
                args,
            } => {
                let id = *self.op_map.get(&id).unwrap();
                Term::Application {
                    op: Operator { id },
                    args: args.into_iter().map(|t| self.reify_term(t)).collect(),
                }
            }
        }
    }
    /// Reifies [`Context`] for use with another [`Signature`].
    ///
    /// [`Context`]: struct.Context.html
    /// [`Signature`]: struct.Signature.html
    ///
    /// # Examples
    ///
    /// ```
    /// # use term_rewriting::{MergeStrategy, Signature, Context, parse_context};
    /// let (mut sig1, _ops) = Signature::new(vec![
    ///     (2, Some(".".to_string())),
    ///     (0, Some("S".to_string())),
    ///     (0, Some("K".to_string())),
    /// ]);
    /// let mut sig2 = Signature::default();
    ///
    /// let context = parse_context(&mut sig2, "A([!] B)").expect("parse of A([!] B)");
    ///
    /// let sigchange = sig1.merge(sig2, MergeStrategy::OperatorsByArityAndName).unwrap();
    ///
    /// let context = sigchange.reify_context(context);
    ///
    /// assert_eq!(context.pretty(&sig1), "A([!], B)");
    /// ```
    pub fn reify_context(&self, context: Context) -> Context {
        match context {
            Context::Hole => Context::Hole,
            Context::Variable(Variable { id }) => {
                let id = id + self.delta_var;
                Context::Variable(Variable { id })
            }
            Context::Application {
                op: Operator { id },
                args,
            } => {
                let id = *self.op_map.get(&id).unwrap();
                Context::Application {
                    op: Operator { id },
                    args: args.into_iter().map(|t| self.reify_context(t)).collect(),
                }
            }
        }
    }
    /// Reifies [`Rule`] for use with another [`Signature`].
    ///
    /// [`Rule`]: struct.Rule.html
    /// [`Signature`]: struct.Signature.html
    ///
    /// # Examples
    ///
    /// ```
    /// # use term_rewriting::{MergeStrategy, Signature, parse_rule, parse_trs};
    /// let (mut sig1, _ops) = Signature::new(vec![
    ///     (2, Some(".".to_string())),
    ///     (0, Some("S".to_string())),
    ///     (0, Some("K".to_string())),
    /// ]);
    /// let mut sig2 = Signature::default();
    ///
    /// let rule = parse_rule(&mut sig2, "A = B | C").unwrap();
    ///
    /// let sigchange = sig1.merge(sig2, MergeStrategy::OperatorsByArityAndName).unwrap();
    ///
    /// let rule = sigchange.reify_rule(rule);
    ///
    /// assert_eq!(rule.pretty(&sig1), "A = B | C");
    /// ```
    pub fn reify_rule(&self, rule: Rule) -> Rule {
        let Rule { lhs, rhs } = rule;
        let lhs = self.reify_term(lhs);
        let rhs = rhs.into_iter().map(|t| self.reify_term(t)).collect();
        Rule { lhs, rhs }
    }
    /// Reifies [`TRS`] for use with another [`Signature`].
    ///
    /// [`TRS`]: struct.TRS.html
    /// [`Signature`]: struct.Signature.html
    ///
    /// # Examples
    ///
    /// ```
    /// # use term_rewriting::{MergeStrategy, Signature, parse_trs};
    /// let (mut sig1, _ops) = Signature::new(vec![
    ///     (2, Some(".".to_string())),
    ///     (0, Some("S".to_string())),
    ///     (0, Some("K".to_string())),
    /// ]);
    /// let mut sig2 = Signature::default();
    ///
    /// let trs = parse_trs(&mut sig2,
    /// "A = B;
    /// C = B;").unwrap();
    ///
    /// let sigchange = sig1.merge(sig2, MergeStrategy::OperatorsByArityAndName).unwrap();
    ///
    /// let trs = sigchange.reify_trs(trs);
    ///
    /// assert_eq!(trs.pretty(&sig1),
    /// "A = B;
    /// C = B;");
    /// ```
    pub fn reify_trs(&self, trs: TRS) -> TRS {
        let rules = trs.rules.into_iter().map(|r| self.reify_rule(r)).collect();
        TRS { rules, ..trs }
    }
}

/// A way of signifying what type of unification is being performed
#[derive(PartialEq, Eq)]
enum Unification {
    Match,
    Unify,
}

/// A first-order `Context`: a [`Term`] that may have [`Hole`]s; a sort of [`Term`] template.
///
/// [`Term`]: enum.Term.html
/// [`Hole`]: enum.Context.html#variant.Hole
///
/// Examples
///
/// ```
/// # use term_rewriting::{Signature, Context, parse_context};
/// let mut sig = Signature::default();
///
/// // Constructing a Context manually.
/// let a = sig.new_op(3, Some("A".to_string()));
/// let b = sig.new_op(0, Some("B".to_string()));
/// let x = sig.new_var(Some("x".to_string()));
///
/// let b_context = Context::Application { op: b, args: vec![] };
/// let x_context = Context::Variable(x);
///
/// let context = Context::Application { op: a, args: vec![ b_context, x_context, Context::Hole ] };
///
/// // Constructing a Context using the Parser.
/// let context2 = parse_context(&mut sig, "A(B x_ [!])").expect("parse of A(B x_ [!])");
///
/// assert_eq!(context.display(&sig), context2.display(&sig));
/// ```
#[derive(Debug, PartialEq, Eq, Hash, Clone)]
pub enum Context {
    /// An empty place in the `Context`.
    ///
    /// # Examples
    ///
    /// ```
    /// # use term_rewriting::{Signature, parse_context, Context};
    /// // Constructing a hole manually.
    /// let h = Context::Hole;
    ///
    /// // Constructing a hole using the parser.
    /// let mut sig = Signature::default();
    /// let h2 = parse_context(&mut sig, "[!]").expect("parse of [!]");
    ///
    /// assert_eq!(h.display(&sig), h2.display(&sig));
    /// ```
    Hole,
    /// A concrete but unspecified `Context` (e.g. `x`, `y`)
    ///
    /// # Examples
    ///
    /// ```
    /// # use term_rewriting::{Signature, parse_context, Context};
    /// let mut sig = Signature::default();
    ///
    /// // Constructing a Context Variable manually.
    /// let v = sig.new_var(Some("x".to_string()));
    /// let var = Context::Variable(v);
    ///
    /// //Contstructing a Context Variable using the parser.
    /// let var2 = parse_context(&mut sig, "x_").expect("parse of x_");
    ///
    /// assert_eq!(var.display(&sig), var2.display(&sig));
    /// ```
    Variable(Variable),
    /// An [`Operator`] applied to zero or more `Context`s (e.g. (`f(x, y)`, `g()`)
    ///
    /// [`Operator`]: struct.Operator.html
    ///
    /// # Examples
    ///
    /// ```
    /// # use term_rewriting::{Signature, parse_context, Context};
    /// let mut sig = Signature::default();
    ///
    /// // Constructing a Context Application manually.
    /// let a = sig.new_op(0, Some("A".to_string()));
    /// let app = Context::Application { op: a, args: vec![] };
    ///
    /// // Constructing a Context Application using the parser.
    /// let app2 = parse_context(&mut sig, "A").expect("parse of A");
    ///
    /// assert_eq!(app, app2);
    /// ```
    Application { op: Operator, args: Vec<Context> },
}
impl Context {
    /// A serialized representation of the Context.
    ///
    /// # Examples
    ///
    /// ```
    /// # use term_rewriting::{Signature, Term, Context, Variable, Operator, parse_context};
    /// let mut sig = Signature::default();
    ///
    /// let context = parse_context(&mut sig, "x_ [!] A CONS(SUCC(SUCC(ZERO)) CONS(SUCC(ZERO) CONS(ZERO NIL)))")
    ///     .expect("parse of x_ [!] A CONS(SUCC(SUCC(ZERO)) CONS(SUCC(ZERO) CONS(ZERO NIL)))") ;
    /// 
    /// assert_eq!(context.display(&sig), ".(.(.(x_ [!]) A) CONS(SUCC(SUCC(ZERO)) CONS(SUCC(ZERO) CONS(ZERO NIL))))"); 
    /// ```
    pub fn display(&self, sig: &Signature) -> String {
        match self {
            Context::Hole => "[!]".to_string(),
            Context::Variable(v) => v.display(sig),
            Context::Application { op, args } => {
                let op_str = op.display(sig);
                if args.is_empty() {
                    op_str
                } else {
                    let args_str = args.iter().map(|arg| arg.display(sig)).join(" ");
                    format!("{}({})", op_str, args_str)
                }
            }
        }
    }
    /// A human-readable serialization of the `Context`.
    ///
    /// # Examples
    ///
    /// ```
    /// # use term_rewriting::{Signature, parse_context};
    /// let mut sig = Signature::default();
    ///
    /// let context = parse_context(&mut sig, "x_ [!] A CONS(SUCC(SUCC(ZERO)) CONS(SUCC(ZERO) CONS(ZERO NIL)))")
    ///     .expect("parse of x_ [!] A CONS(SUCC(SUCC(ZERO)) CONS(SUCC(ZERO) CONS(ZERO NIL)))") ;
    /// 
    /// assert_eq!(context.pretty(&sig), "x_ [!] A [2, 1, 0]"); 
    /// ```
    pub fn pretty(&self, sig: &Signature) -> String {
        Pretty::pretty(self, sig)
    }
    /// Every [`Atom`] used in the `Context`.
    ///
    /// [`Atom`]: enum.Atom.html
    ///
    /// # Examples
    ///
    /// ```
    /// # use term_rewriting::{Signature, Context, parse_context};
    /// let mut sig = Signature::default();
    ///
    /// let context = parse_context(&mut sig, "A(B x_ [!])").expect("parse of A(B x_ [!])");
    ///
    /// let atoms: Vec<String> = context.atoms().iter().map(|a| a.display(&sig)).collect();
    ///
    /// assert_eq!(atoms, vec!["x_", "B", "A"]);
    /// ```
    pub fn atoms(&self) -> Vec<Atom> {
        let vars = self.variables().into_iter().map(Atom::Variable);
        let ops = self.operators().into_iter().map(Atom::Operator);
        vars.chain(ops).collect()
    }
    /// Every [`Variable`] used in the `Context`.
    ///
    /// [`Variable`]: struct.Variable.html
    ///
    /// # Examples
    ///
    /// ```
    /// # use term_rewriting::{Signature, parse_context, Context};
    /// let mut sig = Signature::default();
    ///
    /// let context = parse_context(&mut sig, "A([!]) B y_ z_").expect("parse of A([!]) B y_ z_");
    ///
    /// let var_names: Vec<String> = context.variables().iter().map(|v| v.display(&sig)).collect();
    ///
    /// assert_eq!(var_names, vec!["y_".to_string(), "z_".to_string()]);
    /// ```
    pub fn variables(&self) -> Vec<Variable> {
        match *self {
            Context::Hole => vec![],
            Context::Variable(v) => vec![v],
            Context::Application { ref args, .. } => {
                args.iter().flat_map(Context::variables).unique().collect()
            }
        }
    }
    /// Every [`Operator`] used in the `Context`.
    ///
    /// [`Operator`]: struct.Operator.html
    ///
    /// # Examples
    ///
    /// ```
    /// # use term_rewriting::{Signature, parse_context, Context};
    /// let mut sig = Signature::default();
    ///
    /// let context = parse_context(&mut sig, "A([!]) B y_ z_").expect("parse of A([!]) B y_ z_");
    ///
    /// let op_names: Vec<String> = context.operators().iter().map(|v| v.display(&sig)).collect();
    ///
    /// assert_eq!(op_names, vec!["A".to_string(), "B".to_string(), ".".to_string()]);
    /// ```
    pub fn operators(&self) -> Vec<Operator> {
        if let Context::Application { op, ref args } = *self {
            args.iter()
                .flat_map(Context::operators)
                .chain(iter::once(op))
                .unique()
                .collect()
        } else {
            vec![]
        }
    }
    /// A list of the [`Place`]s in the `Context` that are `Hole`s.
    ///
    /// [`Place`]: type.Place.html
    /// [`Hole`]: enum.Context.html#variant.Hole
    ///
    /// # Examples
    ///
    /// ```
    /// # use term_rewriting::{Signature, parse_context, Place};
    /// let mut sig = Signature::default();
    ///
    /// let context = parse_context(&mut sig, "A([!] B([!]) y_ z_)").expect("parse of A([!] B([!]) y_ z_)");
    ///
    /// let p: &[usize] = &[0];
    /// let p2: &[usize] = &[1, 0];
    ///
    /// assert_eq!(context.holes(), vec![p, p2]);
    /// ```
    pub fn holes(&self) -> Vec<Place> {
        self.subcontexts()
            .into_iter()
            .filter_map(|(c, p)| {
                if let Context::Hole = *c {
                    Some(p)
                } else {
                    None
                }
            })
            .collect()
    }
    /// The head of the `Context`.
    ///
    /// # Examples
    ///
    /// ```
    /// # use term_rewriting::{Signature, Context, parse_context, Atom};
    /// let mut sig = Signature::default();
    ///
    /// let context = parse_context(&mut sig, "A(B([!]) z_)").expect("parse of A(B([!]) z_)");
    ///
    /// assert_eq!(context.head().unwrap().display(&sig), "A");
    /// ```
    pub fn head(&self) -> Option<Atom> {
        match self {
            Context::Hole => None,
            Context::Variable(v) => Some(Atom::Variable(*v)),
            Context::Application { op, .. } => Some(Atom::Operator(*op)),
        }
    }
    /// The args of the `Context`.
    ///
    /// # Examples
    ///
    /// ```
    /// # use term_rewriting::{Signature, Context, parse_context, Atom};
    /// let mut sig = Signature::default();
    ///
    /// let context = parse_context(&mut sig, "A B").expect("parse of A B");
    /// let args: Vec<String> = context.args().iter().map(|arg| arg.display(&sig)).collect();
    ///
    /// assert_eq!(args, vec!["A", "B"]);
    ///
    /// let context = parse_context(&mut sig, "A(y_)").expect("parse of A(y_)");
    /// let args: Vec<String> = context.args().iter().map(|arg| arg.display(&sig)).collect();
    ///
    /// assert_eq!(args, vec!["y_"]);
    /// ```
    pub fn args(&self) -> Vec<Context> {
        if let Context::Application { args, .. } = self {
            args.clone()
        } else {
            vec![]
        }
    }
    /// Every `subcontext` and its [`Place`], starting with the original `Context` itself.
    ///
    /// [`Place`]: type.Place.html
    ///
    /// # Examples
    ///
    /// ```
    /// # use term_rewriting::{Signature, parse_context, Context};
    /// let mut sig = Signature::default();
    ///
    /// let context = parse_context(&mut sig, "A(B [!])").expect("parse of A(B [!])");
    ///
    /// let p: Vec<usize> = vec![];
    /// let subcontext0 = parse_context(&mut sig, "A(B [!])").expect("parse of A(B [!])");
    ///
    /// let p1: Vec<usize> = vec![0];
    /// let subcontext1 = parse_context(&mut sig, "B").expect("parse of B");
    ///
    /// let p2: Vec<usize> = vec![1];
    /// let subcontext2 = Context::Hole;
    ///
    /// assert_eq!(context.subcontexts(), vec![(&subcontext0, p), (&subcontext1, p1), (&subcontext2, p2)]);
    /// ```
    pub fn subcontexts(&self) -> Vec<(&Context, Place)> {
        if let Context::Application { ref args, .. } = *self {
            let here = iter::once((self, vec![]));
            let subcontexts = args.iter().enumerate().flat_map(|(i, arg)| {
                arg.subcontexts()
                    .into_iter()
                    .zip(iter::repeat(i))
                    .map(|((t, p), i)| {
                        let mut a = vec![i];
                        a.extend(p);
                        (t, a)
                    })
            });
            here.chain(subcontexts).collect()
        } else {
            vec![(self, vec![])]
        }
    }
    /// The number of distinct [`Place`]s in the `Context`.
    ///
    /// [`Place`]: type.Place.html
    ///
    /// # Examples
    ///
    /// ```
    /// # use term_rewriting::{Signature, Context, parse_context};
    /// let mut sig = Signature::default();
    /// let context = parse_context(&mut sig, "A B").expect("parse of A B");
    ///
    /// assert_eq!(context.size(), 3);
    ///
    /// let context = parse_context(&mut sig, "A(B)").expect("parse of A(B)");
    ///
    /// assert_eq!(context.size(), 2);
    /// ```
    pub fn size(&self) -> usize {
        self.subcontexts().len()
    }
    /// Get the `subcontext` at the given [`Place`], or `None` if the [`Place`] does not exist.
    ///
    /// [`Place`]: type.Place.html
    ///         
    /// # Examples
    ///
    /// ```
    /// # use term_rewriting::{Signature, Context, parse_context};
    /// let mut sig = Signature::default();
    /// let context = parse_context(&mut sig, "B(A)").expect("parse of B(A)");
    ///
    /// let p: &[usize] = &[7];
    ///
    /// assert_eq!(context.at(p), None);
    ///
    /// let p: &[usize] = &[0];
    ///
    /// assert_eq!(context.at(p).unwrap().display(&sig), "A");
    /// ```
    #[cfg_attr(feature = "cargo-clippy", allow(ptr_arg))]
    pub fn at(&self, place: &[usize]) -> Option<&Context> {
        self.at_helper(&*place)
    }
    fn at_helper(&self, place: &[usize]) -> Option<&Context> {
        if place.is_empty() {
            return Some(self);
        }
        match *self {
            Context::Application { ref args, .. } if place[0] <= args.len() => {
                args[place[0]].at_helper(&place[1..].to_vec())
            }
            _ => None,
        }
    }
    /// Create a copy of the `Context` where the subcontext at the given [`Place`] has been replaced with
    /// `subcontext`.
    ///
    /// [`Place`]: type.Place.html
    ///
    /// # Examples
    ///
    /// ```
    /// # use term_rewriting::{Signature, Context, parse_context};
    /// let mut sig = Signature::default();
    ///
    /// let context = parse_context(&mut sig, "B(A)").expect("parse of B(A)");
    /// let context2 = parse_context(&mut sig, "C [!]").expect("parse of C [!]");
    ///
    /// let p: &[usize] = &[0];
    /// let new_context = context.replace(p, context2);
    ///
    /// assert_eq!(new_context.unwrap().pretty(&sig), "B(C [!])");
    /// ```
    pub fn replace(&self, place: &[usize], subcontext: Context) -> Option<Context> {
        self.replace_helper(&*place, subcontext)
    }
    fn replace_helper(&self, place: &[usize], subcontext: Context) -> Option<Context> {
        if place.is_empty() {
            Some(subcontext)
        } else {
            match *self {
                Context::Application { op, ref args } if place[0] <= args.len() => {
                    if let Some(context) =
                        args[place[0]].replace_helper(&place[1..].to_vec(), subcontext)
                    {
                        let mut new_args = args.clone();
                        new_args.remove(place[0]);
                        new_args.insert(place[0], context);
                        Some(Context::Application { op, args: new_args })
                    } else {
                        None
                    }
                }
                _ => None,
            }
        }
    }
    /// Translate the `Context` into a [`Term`], if possible.
    ///
    /// [`Term`]: enum.Term.html
    ///
    /// # Examples
    ///
    /// ```
    /// # use term_rewriting::{Signature, parse_context};
    /// let mut sig = Signature::default();
    ///
    /// let context = parse_context(&mut sig, "A(B [!])").expect("parse of A(B [!])");
    ///
    /// assert!(context.to_term().is_err());
    ///
    /// let context = parse_context(&mut sig, "A(B C)").expect("parse of A(B C)");
    ///
    /// let term = context.to_term().expect("converting context to term");
    ///
    /// assert_eq!(term.display(&sig), "A(B C)");
    /// ```
    pub fn to_term(&self) -> Result<Term, ()> {
        match *self {
            Context::Hole => Err(()),
            Context::Variable(v) => Ok(Term::Variable(v)),
            Context::Application { op, ref args } => {
                let mut mapped_args = vec![];
                for arg in args {
                    mapped_args.push(arg.to_term()?);
                }
                Ok(Term::Application {
                    op,
                    args: mapped_args,
                })
            }
        }
    }
}
impl From<Term> for Context {
    fn from(t: Term) -> Context {
        match t {
            Term::Variable(v) => Context::Variable(v),
            Term::Application { op, args } => {
                let args = args.into_iter().map(Context::from).collect();
                Context::Application { op, args }
            }
        }
    }
}

/// A first-order term: either a [`Variable`] or an application of an [`Operator`].
///
/// [`Variable`]: struct.Variable.html
/// [`Operator`]: struct.Operator.html
#[derive(Debug, PartialEq, Eq, Hash, Clone)]
pub enum Term {
    /// A concrete but unspecified `Term` (e.g. `x`, `y`).
    /// See [`Variable`] for more information.
    ///
    /// [`Variable`]: struct.Variable.html
    ///
    /// # Examples
    ///
    /// ```
    /// # use term_rewriting::{Signature, Term, parse_term};
    /// let mut sig = Signature::default();
    ///
    /// // Constructing a Variable manually
    /// let var = sig.new_var(Some("x_".to_string()));
    /// let var_term = Term::Variable(var);
    ///
    /// // Constructing a Variable using the parser
    /// let var = parse_term(&mut sig, "x_");
    /// ```
    Variable(Variable),
    /// An [`Operator`] applied to zero or more `Term`s (e.g. (`f(x, y)`, `g()`).
    ///
    /// A `Term` that is an application of an [`Operator`] with arity 0 applied to 0 `Term`s can be considered a constant.
    ///
    /// [`Operator`]: struct.Operator.html
    ///
    /// # Examples
    ///
    /// ```
    /// # use term_rewriting::{Signature, Term, parse_term};
    /// let mut sig = Signature::default();
    ///
    /// // Constructing a Constant manually
    /// let a = sig.new_op(0, Some("A".to_string()));
    /// let const_term = Term::Application {
    ///     op: a,
    ///      args: vec![],
    /// };
    ///
    /// // Constructing a Constant using the parser
    /// let const_term = parse_term(&mut sig, "A");
    ///
    /// // Constructing an Application manually
    /// let x = sig.new_var(Some("x_".to_string()));
    /// let b = sig.new_op(1, Some("B".to_string()));
    /// let op_term = Term::Application {
    ///     op: b,
    ///     args: vec![Term::Variable(x)],
    /// };
    ///
    /// // Constructing an Application using the parser
    /// let op_term = parse_term(&mut sig, "B(x_)");
    /// ```
    Application { op: Operator, args: Vec<Term> },
}
impl Term {
    /// A serialized representation of the `Term`.
    ///
    /// # Examples
    ///
    /// ```
    /// # use term_rewriting::{Signature, Term, parse_term};
    /// let mut sig = Signature::default();
    ///
    /// let term = parse_term(&mut sig, "A B(x_) CONS(SUCC(SUCC(ZERO)) CONS(SUCC(ZERO) CONS(ZERO NIL)))")
    ///     .expect("parse of A B(x_) CONS(SUCC(SUCC(ZERO)) CONS(SUCC(ZERO) CONS(ZERO NIL)))");
    ///
    /// assert_eq!(term.display(&sig), ".(.(A B(x_)) CONS(SUCC(SUCC(ZERO)) CONS(SUCC(ZERO) CONS(ZERO NIL))))");
    /// ```
    pub fn display(&self, sig: &Signature) -> String {
        match self {
            Term::Variable(v) => v.display(sig),
            Term::Application { op, args } => {
                let op_str = op.display(sig);
                if args.is_empty() {
                    op_str
                } else {
                    let args_str = args.iter().map(|arg| arg.display(sig)).join(" ");
                    format!("{}({})", op_str, args_str)
                }
            }
        }
    }
    /// A human-readable serialization of the `Term`.
<<<<<<< HEAD
=======
    ///
    /// # Examples
    ///
    /// ```
    /// # use term_rewriting::{Signature, parse_term};
    /// let mut sig = Signature::default();
    ///
    /// let term = parse_term(&mut sig, "A B(x_) CONS(SUCC(SUCC(ZERO)) CONS(SUCC(ZERO) CONS(ZERO NIL)))")
    ///     .expect("parse of A B(x_) CONS(SUCC(SUCC(ZERO)) CONS(SUCC(ZERO) CONS(ZERO NIL)))");
    ///
    /// assert_eq!(term.pretty(&sig), "A B(x_) [2, 1, 0]");
    /// ```
>>>>>>> 607aadc0
    pub fn pretty(&self, sig: &Signature) -> String {
        Pretty::pretty(self, sig)
    }
    /// Every [`Atom`] used in the `Term`.
    ///
    /// [`Atom`]: enum.Atom.html
    ///
    /// # Examples
    ///
    /// ```
    /// # use term_rewriting::{Signature, Term, parse_term};
    /// let mut sig = Signature::default();
    ///
    /// let example_term = parse_term(&mut sig, "A(B x_)").expect("parse of A(B x_)");
    /// let atoms: Vec<String> = example_term.atoms().iter().map(|a| a.display(&sig)).collect();
    ///
    /// assert_eq!(atoms, vec!["x_", "B", "A"]);
    /// ```
    pub fn atoms(&self) -> Vec<Atom> {
        let vars = self.variables().into_iter().map(Atom::Variable);
        let ops = self.operators().into_iter().map(Atom::Operator);
        vars.chain(ops).collect()
    }
    /// Every [`Variable`] used in the `Term`.
    ///
    /// [`Variable`]: struct.Variable.html
    ///
    /// # Examples
    ///
    /// ```
    /// # use term_rewriting::{Signature, parse_term, Term};
    /// let mut sig = Signature::default();
    ///
    /// let t = parse_term(&mut sig, "A B y_ z_").expect("parse of A B y_ z_");
    /// let var_names: Vec<String> = t.variables().iter().map(|v| v.display(&sig)).collect();
    ///
    /// assert_eq!(var_names, vec!["y_", "z_"]);
    /// ```
    pub fn variables(&self) -> Vec<Variable> {
        match *self {
            Term::Variable(v) => vec![v],
            Term::Application { ref args, .. } => {
                args.iter().flat_map(Term::variables).unique().collect()
            }
        }
    }
    /// Every [`Operator`] used in the `Term`.
    ///
    /// [`Operator`]: struct.Operator.html
    ///
    /// # Examples
    ///
    /// ```
    /// # use term_rewriting::{Signature, parse_term, Term};
    /// let mut sig = Signature::default();
    ///
    /// let t = parse_term(&mut sig, "A B y_ z_").expect("parse of A B y_ z_");
    /// let op_names: Vec<String> = t.operators().iter().map(|v| v.display(&sig)).collect();
    ///
    /// assert_eq!(op_names, vec!["A", "B", "."]);
    /// ```
    pub fn operators(&self) -> Vec<Operator> {
        match *self {
            Term::Variable(_) => vec![],
            Term::Application { op, ref args } => args.iter()
                .flat_map(Term::operators)
                .chain(iter::once(op))
                .unique()
                .collect(),
        }
    }
    /// The head of the `Term`.
    ///
    /// # Examples
    ///
    /// ```
    /// # use term_rewriting::{Signature, Term, parse_term, Atom};
    /// let mut sig = Signature::default();
    ///
    /// let op = sig.new_op(2, Some("A".to_string()));
    /// let t = parse_term(&mut sig, "A(B z_)").expect("parse of A(B z_)");
    ///
    /// assert_eq!(t.atoms().len(), 3);
    /// assert_eq!(t.head(), Atom::Operator(op));
    /// ```
    pub fn head(&self) -> Atom {
        match self {
            Term::Variable(v) => Atom::Variable(*v),
            Term::Application { op, .. } => Atom::Operator(*op),
        }
    }
    /// The arguments of the `Term`.
    ///
    /// # Examples
    ///
    /// ```
    /// # use term_rewriting::{Signature, Term, parse_term, Atom};
    /// let mut sig = Signature::default();
    ///
    /// let t = parse_term(&mut sig, "C(A B)").expect("parse of C(A B)");
    /// let arg0 = parse_term(&mut sig, "A").expect("parse of A");
    /// let arg1 = parse_term(&mut sig, "B").expect("parse of B");
    ///
    /// assert_eq!(t.args(), vec![arg0, arg1]);
    ///
    /// let t2 = parse_term(&mut sig, "A").expect("parse of A");
    ///
    /// assert_eq!(t2.args(), vec![]);
    /// ```
    pub fn args(&self) -> Vec<Term> {
        match self {
            Term::Variable(_) => vec![],
            Term::Application { args, .. } => args.clone(),
        }
    }
    /// Every `subterm` and its [`Place`], starting with the `Term` and the empty [`Place`].
    ///
    /// [`Place`]: struct.Place.html
    ///
    /// # Examples
    ///
    /// ```
    /// # use term_rewriting::{Signature, parse_term, Term};
    /// let mut sig = Signature::default();
    ///
    /// let b = sig.new_op(0, Some("B".to_string()));
    /// let a = sig.new_op(1, Some("A".to_string()));
    ///
    /// let p: Vec<usize> = vec![];
    /// let p1: Vec<usize> = vec![0];
    /// let t = parse_term(&mut sig, "A(B)").expect("parse of A(B)");
    /// let subterm0 = Term::Application {
    ///     op: a,
    ///     args: vec![Term::Application {
    ///         op: b,
    ///         args: vec![],
    ///     }],
    /// };
    /// let subterm1 = Term::Application {
    ///     op: b,
    ///     args: vec![],
    /// };
    ///
    /// assert_eq!(t.subterms(), vec![(&subterm0, p), (&subterm1, p1)]);
    /// ```
    pub fn subterms(&self) -> Vec<(&Term, Place)> {
        match *self {
            Term::Variable(_) => vec![(self, vec![])],
            Term::Application { ref args, .. } => {
                let here = iter::once((self, vec![]));
                let subterms = args.iter().enumerate().flat_map(|(i, arg)| {
                    arg.subterms()
                        .into_iter()
                        .zip(iter::repeat(i))
                        .map(|((t, p), i)| {
                            let mut a = vec![i];
                            a.extend(p);
                            (t, a)
                        })
                });
                here.chain(subterms).collect()
            }
        }
    }
    /// The number of distinct [`Place`]s in the `Term`.
    ///
    /// [`Place`]: type.Place.html
    ///
    /// # Examples
    ///
    /// ```
    /// # use term_rewriting::{Signature, Term, parse_term};
    /// let mut sig = Signature::default();
    ///
    /// let t = parse_term(&mut sig, "A B").expect("parse of A B");
    ///
    /// assert_eq!(t.size(), 3);
    ///
    /// let t = parse_term(&mut sig, "A(B)").expect("parse of A(B)");
    ///
    /// assert_eq!(t.size(), 2);
    /// ```
    pub fn size(&self) -> usize {
        self.subterms().len()
    }
    /// Get the `subterm` at the given [`Place`] if possible.  Otherwise, return `None`.
    ///
    /// [`Place`]: type.Place.html
    ///
    /// # Examples
    ///
    /// ```
    /// # use term_rewriting::{Signature, Term, parse_term};
    /// let mut sig = Signature::default();
    /// let op = sig.new_op(0, Some("A".to_string()));
    /// let t = parse_term(&mut sig, "B(A)").expect("parse of B(A)");
    ///
    /// assert_eq!(t.size(), 2);
    /// let p: &[usize] = &[7];
    ///
    /// assert_eq!(t.at(p), None);
    ///
    /// let p: &[usize] = &[0];
    /// let args = vec![];
    ///
    /// assert_eq!(t.at(p), Some(&Term::Application { op, args }));
    /// ```
    #[cfg_attr(feature = "cargo-clippy", allow(ptr_arg))]
    pub fn at(&self, place: &[usize]) -> Option<&Term> {
        self.at_helper(&*place)
    }
    fn at_helper(&self, place: &[usize]) -> Option<&Term> {
        if place.is_empty() {
            Some(self)
        } else {
            match *self {
                Term::Variable(_) => None,
                Term::Application { ref args, .. } => if place[0] <= args.len() {
                    args[place[0]].at_helper(&place[1..].to_vec())
                } else {
                    None
                },
            }
        }
    }
    /// Create a copy of the `Term` where the `Term` at the given [`Place`] has been replaced with
    /// `subterm`.
    ///
    /// [`Place`]: type.Place.html
    ///
    /// # Examples
    ///
    /// ```
    /// # use term_rewriting::{Signature, Term, parse_term};
    /// let mut sig = Signature::default();
    ///
    /// let t = parse_term(&mut sig, "B(A)").expect("parse of B(A)");
    /// let t2 = parse_term(&mut sig, "C").expect("parse of C");
    /// let expected_term = parse_term(&mut sig, "B(C)").expect("parse of B(C)");
    ///
    /// let p: &[usize] = &[0];
    /// let new_term = t.replace(p, t2);
    ///
    /// assert_eq!(new_term, Some(expected_term));
    /// ```
    #[cfg_attr(feature = "cargo-clippy", allow(ptr_arg))]
    pub fn replace(&self, place: &[usize], subterm: Term) -> Option<Term> {
        self.replace_helper(&*place, subterm)
    }
    fn replace_helper(&self, place: &[usize], subterm: Term) -> Option<Term> {
        if place.is_empty() {
            Some(subterm)
        } else {
            match *self {
                Term::Application { op, ref args } if place[0] <= args.len() => {
                    if let Some(term) = args[place[0]].replace_helper(&place[1..].to_vec(), subterm)
                    {
                        let mut new_args = args.clone();
                        new_args.remove(place[0]);
                        new_args.insert(place[0], term);
                        Some(Term::Application { op, args: new_args })
                    } else {
                        None
                    }
                }
                _ => None,
            }
        }
    }
    /// Given a mapping from [`Variable`]s to `Term`s, perform a substitution.
    ///
    /// [`Variable`]: struct.Variable.html
    ///
    /// # Examples
    ///
    /// ```
    /// # use term_rewriting::{Signature, parse_term, Term};
    /// # use std::collections::HashMap;
    /// let mut sig = Signature::default();
    ///
    /// let term_before = parse_term(&mut sig, "S K y_ z_").expect("parse of S K y_ z_");
    /// let s_term = parse_term(&mut sig, "S").expect("parse of S");
    /// let k_term = parse_term(&mut sig, "K").expect("parse of K");
    ///
    /// let vars = sig.variables();
    /// let y = vars[0];
    /// let z = vars[1];
    ///
    /// let mut sub = HashMap::new();
    /// sub.insert(y, s_term);
    /// sub.insert(z, k_term);
    ///
    /// let expected_term = parse_term(&mut sig, "S K S K").expect("parse of S K S K");
    /// let subbed_term = term_before.substitute(&sub);
    ///
    /// assert_eq!(subbed_term, expected_term);
    /// ```
    pub fn substitute(&self, sub: &HashMap<Variable, Term>) -> Term {
        match *self {
            Term::Variable(ref v) => sub.get(v).unwrap_or(self).clone(),
            Term::Application { op, ref args } => Term::Application {
                op,
                args: args.iter().map(|t| t.substitute(sub)).collect(),
            },
        }
    }
    /// Take a vector of pairs of terms and perform a substitution on each term.
    fn constraint_substitute(
        cs: &[(Term, Term)],
        sub: &HashMap<Variable, Term>,
    ) -> Vec<(Term, Term)> {
        cs.iter()
            .map(|&(ref s, ref t)| (s.substitute(sub), t.substitute(sub)))
            .collect()
    }
    /// Compose two substitutions.
    fn compose(
        sub1: Option<HashMap<Variable, Term>>,
        sub2: Option<HashMap<Variable, Term>>,
    ) -> Option<HashMap<Variable, Term>> {
        match (sub1, sub2) {
            (Some(mut s1), Some(s2)) => {
                for (k, v) in s2 {
                    let v = v.substitute(&s1);
                    s1.insert(k, v);
                }
                Some(s1)
            }
            _ => None,
        }
    }
    /// Compute the [alpha equivalence] for two `Term`s.
    ///
    /// [alpha equivalence]: https://en.wikipedia.org/wiki/Lambda_calculus#Alpha_equivalence
    ///
    /// # Examples
    ///
    /// ```
    /// # use term_rewriting::{Signature, parse_term, Term, Variable};
    /// # use std::collections::{HashMap, HashSet};
    /// let mut sig = Signature::default();
    /// let s = sig.new_op(0, Some("S".to_string()));
    ///
    /// let t = parse_term(&mut sig, "S K y_ z_").expect("parse of S K y_ z_");
    /// let t2 = parse_term(&mut sig, "S K a_ b_").expect("parse of S K a_ b_");
    /// let t3 = parse_term(&mut sig, "S K y_").expect("parse of S K y_");
    ///
    /// let vars = sig.variables();
    /// let (y, z, a, b) = (vars[0], vars[1], vars[2], vars[3]);
    ///
    /// assert_eq!(y.display(&sig), "y_".to_string());
    /// assert_eq!(z.display(&sig), "z_".to_string());
    /// assert_eq!(a.display(&sig), "a_".to_string());
    /// assert_eq!(b.display(&sig), "b_".to_string());
    ///
    /// let mut expected_alpha: HashMap<Variable, Term> = HashMap::new();
    /// expected_alpha.insert(y, Term::Variable(a));
    /// expected_alpha.insert(z, Term::Variable(b));
    ///
    /// assert_eq!(Term::alpha(&t, &t2), Some(expected_alpha));
    ///
    /// assert_eq!(Term::alpha(&t, &t3), None);
    /// ```
    pub fn alpha(t1: &Term, t2: &Term) -> Option<HashMap<Variable, Term>> {
        if Term::pmatch(vec![(t2.clone(), t1.clone())]).is_some() {
            Term::pmatch(vec![(t1.clone(), t2.clone())])
        } else {
            None
        }
    }
    /// Returns whether two `Term`s are shape equivalent.
    ///
    /// Shape equivalence is where two `Term`s may not contain the same subterms, but they share the same structure(a.k.a. shape).
    ///
    /// # Examples
    ///
    /// ```
    /// # use term_rewriting::{Signature, parse_term, Term};
    /// let mut sig = Signature::default();
    ///
    /// let t = parse_term(&mut sig, "S K y_ z_").expect("parse of S K y_ z_");
    /// let t2 = parse_term(&mut sig, "A B x_ w_").expect("parse of A B x_ w_");
    /// let t3 = parse_term(&mut sig, "S K y_").expect("parse of S K y_");
    ///
    /// assert!(Term::shape_equivalent(&t, &t2));
    /// 
    /// assert!(!Term::shape_equivalent(&t, &t3));
    /// ```
    pub fn shape_equivalent(t1: &Term, t2: &Term) -> bool {
        let mut vmap = HashMap::new();
        let mut omap = HashMap::new();
        Term::se_helper(t1, t2, &mut vmap, &mut omap)
    }
    fn se_helper(
        t1: &Term,
        t2: &Term,
        vmap: &mut HashMap<Variable, Variable>,
        omap: &mut HashMap<Operator, Operator>,
    ) -> bool {
        match (t1, t2) {
            (&Term::Variable(v1), &Term::Variable(v2)) => v2 == *vmap.entry(v1).or_insert(v2),
            (
                &Term::Application {
                    op: op1,
                    args: ref args1,
                },
                &Term::Application {
                    op: op2,
                    args: ref args2,
                },
            ) => {
                op2 == *omap.entry(op1).or_insert(op2)
                    && args1
                        .into_iter()
                        .zip(args2)
                        .all(|(a1, a2)| Term::se_helper(a1, a2, vmap, omap))
            }
            _ => false,
        }
    }
    /// Given a vector of contraints, return a substitution which satisfies the constrants.
    /// If the constraints are not satisfiable, return `None`. Constraints are in the form of
    /// patterns, where substitutions are only considered for variables in the first term of each
    /// pair.
    ///
    /// For more information see [`Pattern Matching`].
    ///
    /// [`Pattern Matching`]: https://en.wikipedia.org/wiki/Pattern_matching
    ///
    /// # Examples
    ///
    /// ```
    /// # use term_rewriting::{Signature, Term, parse_term};
    /// # use std::collections::{HashMap, HashSet};
    /// let mut sig = Signature::default();
    ///
    /// let t = parse_term(&mut sig, "C(A)").expect("parse of C(A)");
    ///
    /// let t2 = parse_term(&mut sig, "C(x_)").expect("parse of C(x_)");
    ///
    /// let t3 = parse_term(&mut sig, "C(y_)").expect("parse of C(y_)");
    ///
    /// let t4 = parse_term(&mut sig, "A(x_)").expect("parse of A(x_)");
    ///
    /// assert_eq!(Term::pmatch(vec![(t, t2.clone())]), None);
    ///
    /// let mut expected_sub = HashMap::new();
    /// 
    /// // maps variable x in term t2 to variable y in term t3
    /// expected_sub.insert(t2.variables()[0], Term::Variable(t3.variables()[0]));
    /// 
    /// assert_eq!(Term::pmatch(vec![(t2, t3.clone())]), Some(expected_sub));
    ///
    /// assert_eq!(Term::pmatch(vec![(t3, t4)]), None);
    /// ```
    pub fn pmatch(cs: Vec<(Term, Term)>) -> Option<HashMap<Variable, Term>> {
        Term::unify_internal(cs, Unification::Match)
    }
    /// Given a vector of contraints, return a substitution which satisfies the constrants.
    /// If the constraints are not satisfiable, return `None`.
    ///
    /// For more information see [`Unification`].
    ///
    /// [`Unification`]: https://en.wikipedia.org/wiki/Unification_(computer_science)
    ///
    /// # Examples
    ///
    /// ```
    /// # use term_rewriting::{Signature, Term, parse_term};
    /// # use std::collections::{HashMap, HashSet};
    /// let mut sig = Signature::default();
    ///
    /// let t = parse_term(&mut sig, "C(A)").expect("parse of C(A)");
    ///
    /// let t2 = parse_term(&mut sig, "C(x_)").expect("parse of C(x_)");
    ///
    /// let t3 = parse_term(&mut sig, "C(y_)").expect("parse of C(y_)");
    ///
    /// let t4 = parse_term(&mut sig, "B(x_)").expect("parse of B(x_)");
    ///
    /// let mut expected_sub = HashMap::new();
    ///
    /// // maps variable x in term t2 to constant A in term t
    /// expected_sub.insert(
    ///     t2.variables()[0],
    ///     Term::Application {
    ///         op: t.operators()[0],
    ///         args:vec![],
    ///     },
    /// );
    ///
    /// assert_eq!(Term::unify(vec![(t, t2.clone())]), Some(expected_sub));
    ///
    /// let mut expected_sub = HashMap::new();
    ///
    ///  // maps variable x in term t2 to variable y in term t3
    /// expected_sub.insert(t2.variables()[0], Term::Variable(t3.variables()[0]));
    /// 
    /// assert_eq!(Term::unify(vec![(t2, t3.clone())]), Some(expected_sub));
    ///
    /// assert_eq!(Term::unify(vec![(t3, t4)]), None);
    /// ```
    pub fn unify(cs: Vec<(Term, Term)>) -> Option<HashMap<Variable, Term>> {
        Term::unify_internal(cs, Unification::Unify)
    }
    /// the internal implementation of unify and match.
    fn unify_internal(
        mut cs: Vec<(Term, Term)>,
        utype: Unification,
    ) -> Option<HashMap<Variable, Term>> {
        let c = cs.pop();
        match c {
            None => Some(HashMap::new()),
            Some((ref s, ref t)) if s == t => Term::unify_internal(cs, utype),
            Some((
                Term::Application {
                    op: h1,
                    args: ref a1,
                },
                Term::Application {
                    op: h2,
                    args: ref a2,
                },
            )) if h1 == h2 =>
            {
                cs.append(&mut a1.clone().into_iter().zip(a2.clone().into_iter()).collect());
                Term::unify_internal(cs, utype)
            }
            Some((Term::Variable(var), ref t)) if !t.variables().contains(&&var) => {
                let mut st = HashMap::new();
                st.insert(var, t.clone());
                let mut cs = Term::constraint_substitute(&cs, &st);
                Term::compose(Term::unify_internal(cs, utype), Some(st))
            }
            Some((ref s, Term::Variable(var)))
                if !s.variables().contains(&&var) && utype != Unification::Match =>
            {
                let mut ts = HashMap::new();
                ts.insert(var, s.clone());
                let mut cs = Term::constraint_substitute(&cs, &ts);
                Term::compose(Term::unify_internal(cs, utype), Some(ts))
            }
            _ => None,
        }
    }
}

/// A rewrite rule equating a left-hand-side [`Term`] with one or more
/// right-hand-side [`Term`]s.
///
/// [`Term`]: enum.Term.html
///
/// # Examples
///
/// ```
/// # use term_rewriting::{Signature, Term, parse_term, Rule, parse_rule};
/// let mut sig = Signature::default();
///
/// // Constructing a Rule manually
/// let a = parse_term(&mut sig, "A(B C)").expect("parse of A(B C)");
/// let b = parse_term(&mut sig, "B").expect("parse of B");
/// let c = parse_term(&mut sig, "C").expect("parse of C");
///
/// let r = Rule::new(a, vec![b, c]);
///
/// // When constructing rules manually, keep in mind that each call to
/// // ``parse_term`` uses a distinct set of variables.
/// let x0 = parse_term(&mut sig, "x_").expect("parse of x_");
/// let x1 = parse_term(&mut sig, "x_").expect("parse of x_");
/// let vars: Vec<_> = sig.variables().into_iter().map(Term::Variable).collect();
///
/// assert_eq!(x0, vars[0]);
/// assert_eq!(x1, vars[1]);
/// assert_ne!(x0, x1);
///
/// // Constructing a Rule using parser
/// let r = parse_rule(&mut sig, "A(x_ y_) = B(x_) | C(y)").expect("parse of A(x_ y_) = B(x_) | C(y_)");
/// ```
#[derive(Debug, Clone, PartialEq, Eq, Hash)]
pub struct Rule {
    /// The left hand side (lhs) of the Rule.
    pub lhs: Term,
    /// The right hand sides (rhs) of the Rule.
    pub rhs: Vec<Term>,
}
impl Rule {
    /// A serialized representation of the Rule.
    ///
    /// # Examples
    ///
    /// ```
    /// # use term_rewriting::{Signature, Rule, Term, parse_term, parse_rule};
    /// let mut sig = Signature::default();
    ///
    /// let r = parse_rule(&mut sig, "A = B").expect("parse of A = B");
    ///
    /// assert_eq!(r.display(&sig), "A = B");
    ///
    /// let r = parse_rule(&mut sig, "A(x_) = B | C(x_)").expect("parse of A(x_) = B | C(x_)");
    ///
    /// assert_eq!(r.display(&sig), "A(x_) = B | C(x_)");
    ///
    /// let rule = parse_rule(&mut sig, "A B(x_) CONS(SUCC(SUCC(ZERO)) CONS(SUCC(ZERO) CONS(ZERO NIL))) = CONS(A CONS(B(x_) CONS( SUCC(SUCC(ZERO)) NIL)))")
    ///     .expect("parse of A B(x_) CONS(SUCC(SUCC(ZERO)) CONS(SUCC(ZERO) CONS(ZERO NIL))) = CONS(A CONS(B(x_) CONS( SUCC(SUCC(ZERO)) NIL)))");
    ///
    /// assert_eq!(rule.display(&sig), ".(.(A B(x_)) CONS(SUCC(SUCC(ZERO)) CONS(SUCC(ZERO) CONS(ZERO NIL)))) = CONS(A CONS(B(x_) CONS(SUCC(SUCC(ZERO)) NIL)))");
    /// ```
    pub fn display(&self, sig: &Signature) -> String {
        let lhs_str = self.lhs.display(sig);
        let rhs_str = self.rhs.iter().map(|rhs| rhs.display(sig)).join(" | ");
        format!("{} = {}", lhs_str, rhs_str)
    }
    /// A human-readable serialization of the `Rule`.
    ///
    /// # Examples
    ///
    /// ```
    /// # use term_rewriting::{Signature, parse_rule};
    /// let mut sig = Signature::default();
    ///
    /// let rule = parse_rule(&mut sig, "A B(x_) CONS(SUCC(SUCC(ZERO)) CONS(SUCC(ZERO) CONS(ZERO NIL))) = CONS(A CONS(B(x_) CONS( SUCC(SUCC(ZERO)) NIL)))")
    ///     .expect("parse of A B(x_) CONS(SUCC(SUCC(ZERO)) CONS(SUCC(ZERO) CONS(ZERO NIL))) = CONS(A CONS(B(x_) CONS( SUCC(SUCC(ZERO)) NIL)))");
    ///
    /// assert_eq!(rule.display(&sig), ".(.(A B(x_)) CONS(SUCC(SUCC(ZERO)) CONS(SUCC(ZERO) CONS(ZERO NIL)))) = CONS(A CONS(B(x_) CONS(SUCC(SUCC(ZERO)) NIL)))");
    ///
    /// assert_eq!(rule.pretty(&sig), "A B(x_) [2, 1, 0] = [A, B(x_), 2]");
    /// ```
    pub fn pretty(&self, sig: &Signature) -> String {
        let lhs_str = self.lhs.pretty(sig);
        let rhs_str = self.rhs.iter().map(|rhs| rhs.pretty(sig)).join(" | ");
        format!("{} = {}", lhs_str, rhs_str)
    }
    /// The total number of subterms across all [`Term`]s in the `Rule`.
    ///
    /// [`Term`]: struct.Term.html
    ///
    /// # Examples
    ///
    /// ```
    /// # use term_rewriting::{Signature, Rule, Term, parse_term, parse_rule};
    /// let mut sig = Signature::default();
    ///
    /// let r = parse_rule(&mut sig, "A(x_) = B(x_) | C").expect("parse of A(x_) = B(x_) | C");
    ///
    /// assert_eq!(r.size(), 5);
    /// ```
    pub fn size(&self) -> usize {
        self.lhs.size() + self.rhs.iter().map(Term::size).sum::<usize>()
    }
    /// The number of RHSs in the `Rule`.
    ///
    /// # Examples
    ///
    /// ```
    /// # use term_rewriting::{Signature, Rule, Term, parse_rule};
    /// let mut sig = Signature::default();
    ///
    /// let r = parse_rule(&mut sig, "A(x_) = B(x_) | C").expect("parse of A(x_) = B(x_) | C");
    ///
    /// assert_eq!(r.len(), 2);
    /// ```
    pub fn len(&self) -> usize {
        self.rhs.len()
    }
    /// Is the `Rule` empty?
    ///
    /// # Examples
    ///
    /// ```
    /// # use term_rewriting::{Signature, Rule, Term, parse_term, parse_rule};
    /// let mut sig = Signature::default();
    ///
    /// let r = parse_rule(&mut sig, "A(x_) = B(x_) | C").expect("parse of A(x_) = B(x_) | C");
    ///
    /// assert!(!r.is_empty());
    ///
    /// let lhs = parse_term(&mut sig, "A").expect("parse of A");
    /// let rhs : Vec<Term> = vec![];
    /// let r = Rule::new(lhs, rhs).unwrap();
    ///
    /// assert!(r.is_empty());
    /// ```
    pub fn is_empty(&self) -> bool {
        self.rhs.is_empty()
    }
    /// The lone RHS, if it exists. Otherwise, return `None`.
    ///
    /// # Examples
    ///
    /// ```
    /// # use term_rewriting::{Signature, Rule, Term, parse_term, parse_rule};
    /// let mut sig = Signature::default();
    ///
    /// let r = parse_rule(&mut sig, "A = B").expect("parse of A = B");
    /// let b = parse_term(&mut sig, "B").expect("parse of B");
    ///
    /// assert_eq!(r.rhs().unwrap(), b);
    ///
    /// let r = parse_rule(&mut sig, "A = B | C").expect("parse of A = B | C");
    ///
    /// assert_eq!(r.rhs(), Option::None);
    /// ```
    pub fn rhs(&self) -> Option<Term> {
        if self.rhs.len() == 1 {
            Some(self.rhs[0].clone())
        } else {
            None
        }
    }
    /// A list of the clauses in the `Rule`.
    ///
    /// # Examples
    ///
    /// ```
    /// # use term_rewriting::{Signature, Rule, Term, parse_term, parse_rule};
    /// let mut sig = Signature::default();
    ///
    /// let r = parse_rule(&mut sig, "A = B").expect("parse of A = B");
    ///
    /// assert_eq!(r.clauses(), vec![r]);
    ///
    /// let r = parse_rule(&mut sig, "A = B | C").expect("parse of A = B | C");
    /// let r1 = parse_rule(&mut sig, "A = B").expect("parse of A = B");
    /// let r2 = parse_rule(&mut sig, "A = C").expect("parse of A = C");
    ///
    /// assert_eq!(r.clauses(), vec![r1, r2]);
    /// ```
    pub fn clauses(&self) -> Vec<Rule> {
        self.rhs
            .iter()
            .map(|rhs| Rule::new(self.lhs.clone(), vec![rhs.clone()]).unwrap())
            .collect()
    }
    /// logic ensuring that the `lhs` and `rhs` are compatible.
    fn is_valid(lhs: &Term, rhs: &[Term]) -> bool {
        // the lhs must be an application
        if let Term::Application { .. } = *lhs {
            // variables(rhs) must be a subset of variables(lhs)
            let lhs_vars: HashSet<_> = lhs.variables().into_iter().collect();
            let rhs_vars: HashSet<_> = rhs.iter().flat_map(Term::variables).collect();
            rhs_vars.is_subset(&lhs_vars)
        } else {
            false
        }
    }
    /// Construct a rewrite `Rule` from a left-hand-side (LHS) [`Term`] with one
    /// or more right-hand-side (RHS) [`Term`]s. Return `None` if the `Rule` is
    /// not valid.
    ///
    /// Valid rules meet two conditions:
    ///
    /// 1. `lhs` is an [`Application`]. This prevents a single rule from
    ///    matching all possible [`Term`]s
    /// 2. A [`Term`] in `rhs` can only use a [`Variable`] if it appears in
    ///    `lhs`. This prevents rewrites from inventing arbitrary [`Term`]s.
    ///
    /// [`Term`]: enum.Term.html
    /// [`Application`]: enum.Term.html#variant.Application
    /// [`Variable`]: struct.Variable.html
    ///
    /// # Examples
    ///
    /// ```
    /// # use term_rewriting::{Signature, Term, Rule, parse_term, parse_rule};
    /// let mut sig = Signature::default();
    ///
    /// let lhs = parse_term(&mut sig, "A").expect("parse of A");
    /// let rhs = vec![parse_term(&mut sig, "B").expect("parse of B")];
    /// let r = Rule::new(lhs, rhs).unwrap();
    ///
    /// let r2 = parse_rule(&mut sig, "A = B").expect("parse of A = B");
    ///
    /// assert_eq!(r, r2);
    ///
    /// let left = parse_term(&mut sig, "A").expect("parse of A");
    /// let right = vec![parse_term(&mut sig, "B").expect("parse of B")];
    /// let r2 = Rule { lhs: left, rhs: right };
    ///
    /// assert_eq!(r, r2);
    /// ```
    pub fn new(lhs: Term, rhs: Vec<Term>) -> Option<Rule> {
        if Rule::is_valid(&lhs, &rhs) {
            Some(Rule { lhs, rhs })
        } else {
            None
        }
    }
    /// Add a clause to the `Rule` from a [`Term`].
    ///
    /// [`Term`]: enum.Term.html
    ///
    /// # Examples
    ///
    /// ```
    /// # use term_rewriting::{Signature, Term, Rule, parse_term, parse_rule};
    /// let mut sig = Signature::default();
    ///
    /// let c = parse_term(&mut sig, "C").expect("parse of C");
    /// let mut r = parse_rule(&mut sig, "A = B").expect("parse of A = B");
    ///
    /// assert_eq!(r.display(&sig), "A = B");
    ///
    /// r.add(c);
    ///
    /// assert_eq!(r.display(&sig), "A = B | C");
    /// ```
    pub fn add(&mut self, t: Term) {
        let self_vars = self.lhs.variables();
        if t.variables().iter().all(|x| self_vars.contains(x)) {
            self.rhs.push(t)
        }
    }
    /// Add clauses to the `Rule` from another `Rule`.
    ///
    /// # Examples
    ///
    /// ```
    /// # use term_rewriting::{Signature, Term, Rule, parse_term, parse_rule};
    /// let mut sig = Signature::default();
    ///
    /// let mut r = parse_rule(&mut sig, "A = B").expect("parse A = B");
    /// let r2 = parse_rule(&mut sig, "A = C").expect("parse A = C");
    /// r.merge(&r2);
    ///
    /// assert_eq!(r.display(&sig), "A = B | C");
    /// ```
    pub fn merge(&mut self, r: &Rule) {
        if let Some(s) = Term::alpha(&self.lhs, &r.lhs) {
            for rhs in r.rhs.clone() {
                self.rhs.push(rhs.substitute(&s));
            }
        }
    }
    /// Discard clauses from the `Rule`.
    ///
    /// # Examples
    ///
    /// ```
    /// # use term_rewriting::{Signature, Term, Rule, parse_term, parse_rule};
    /// let mut sig = Signature::default();
    ///
    /// let mut r = parse_rule(&mut sig, "A(x_) = B(x_) | C").expect("parse of A(x_) = B(x_) | C");
    /// let mut r2 = parse_rule(&mut sig, "A(y_) = B(y_)").expect("parse of A(y_) = B(y_)");
    /// r.discard(&r2);
    ///
    /// assert_eq!(r.display(&sig), "A(x_) = C");
    /// ```
    pub fn discard(&mut self, r: &Rule) -> Option<Rule> {
        if let Some(sub) = Term::alpha(&r.lhs, &self.lhs) {
            let terms = r.rhs
                .iter()
                .map(|rhs| rhs.substitute(&sub))
                .collect::<Vec<Term>>();
            self.rhs.retain(|x| !terms.contains(x));
            let lhs = r.lhs.substitute(&sub);
            Some(Rule::new(lhs, terms).unwrap())
        } else {
            None
        }
    }
    /// Check whether the `Rule` contains certain clauses, and if so, return the alpha-equivalence mapping.
    ///
    /// # Examples
    ///
    /// ```
    /// # use term_rewriting::{Signature, Term, Rule, parse_rule};
    /// # use std::collections::HashMap;
    /// let mut sig = Signature::default();
    ///
    /// let mut r = parse_rule(&mut sig, "A(x_) = B(x_) | C").expect("parse of A(x_) = B(x_) | C");
    /// let mut r2 = parse_rule(&mut sig, "A(y_) = B(y_)").expect("parse of A(y_) = B(y_)");
    ///
    /// assert_eq!(r2.contains(&r), None);
    ///
    /// let mut sub = HashMap::default();
    /// let x = r.variables()[0];
    /// let y = r2.variables()[0];
    /// sub.insert(y, Term::Variable(x));
    ///
    /// assert_eq!(r.contains(&r2).unwrap(), sub);
    /// ```
    pub fn contains(&self, r: &Rule) -> Option<HashMap<Variable, Term>> {
        if let Some(sub) = Term::alpha(&r.lhs, &self.lhs) {
            if r.rhs
                .iter()
                .all(|rhs| self.rhs.contains(&rhs.substitute(&sub)))
            {
                Some(sub)
            } else {
                None
            }
        } else {
            None
        }
    }
    /// All the [`Variable`]s in the `Rule`.
    ///
    /// [`Variable`]: struct.Variable.html
    ///
    /// # Examples
    ///
    /// ```
    /// # use term_rewriting::{Signature, Term, Rule, parse_term, parse_rule};
    /// let mut sig = Signature::default();
    ///
    /// let r = parse_rule(&mut sig, "A(x_) = C(x_)").expect("parse of A(x_) = C(x_)");
    /// let r_variables: Vec<String> = r.variables().iter().map(|v| v.display(&sig)).collect();
    ///
    /// assert_eq!(r_variables, vec!["x_"]);
    ///
    /// let r = parse_rule(&mut sig, "B(y_ z_) = C").expect("parse of B(y_ z_) = C");
    /// let r_variables: Vec<String> = r.variables().iter().map(|v| v.display(&sig)).collect();
    ///
    /// assert_eq!(r_variables, vec!["y_", "z_"]);
    /// ```
    pub fn variables(&self) -> Vec<Variable> {
        self.lhs.variables()
    }
    /// All the [`Operator`]s in the `Rule`.
    ///
    /// [`Operator`]: struct.Operator.html
    ///
    /// # Examples
    ///
    /// ```
    /// # use term_rewriting::{Signature, Term, Rule, parse_rule};
    /// let mut sig = Signature::default();
    ///
    /// let r = parse_rule(&mut sig, "A(D E) = C").expect("parse of A(D E) = C");
    /// let r_ops: Vec<String> = r.operators().iter().map(|o| o.display(&sig)).collect();
    ///
    /// assert_eq!(r_ops, vec!["D", "E", "A", "C"]);
    ///
    /// let r = parse_rule(&mut sig, "B(F x_) = C").expect("parse of B(F x_) = C");
    /// let r_ops: Vec<String> = r.operators().iter().map(|o| o.display(&sig)).collect();
    ///
    /// assert_eq!(r_ops, vec!["F", "B", "C"]);
    /// ```
    pub fn operators(&self) -> Vec<Operator> {
        let lhs = self.lhs.operators().into_iter();
        let rhs = self.rhs.iter().flat_map(Term::operators);
        lhs.chain(rhs).unique().collect()
    }
    /// All the subterms and places in a `Rule`.
    ///
    /// See [`Term`] for more information.
    ///
    /// [`Term`]: enum.Term.html
    ///
    /// # Examples
    ///
    /// ```
    /// # use term_rewriting::{Signature, Term, Rule, parse_rule};
    /// let mut sig = Signature::default();
    ///
    /// let r =
    ///     parse_rule(&mut sig, "A(x_ B) = C(x_) | D(B)").expect("parse of A(x_ B) = C(x_) | D(B)");
    ///
    /// let subterms: Vec<String> = r.subterms()
    ///     .iter()
    ///     .map(|(t, p)| format!("{}, {:?}", t.display(&sig), p))
    ///     .collect();
    ///
    /// assert_eq!(
    ///     subterms,
    ///     vec![
    ///         "A(x_ B), [0]",
    ///         "x_, [0, 0]",
    ///         "B, [0, 1]",
    ///         "C(x_), [1]",
    ///         "x_, [1, 0]",
    ///         "D(B), [2]",
    ///         "B, [2, 0]",
    ///     ]
    /// );
    /// ```
    pub fn subterms(&self) -> Vec<(&Term, Place)> {
        let lhs = self.lhs.subterms().into_iter().map(|(t, mut p)| {
            p.insert(0, 0);
            (t, p)
        });
        let rhs = self.rhs.iter().enumerate().flat_map(|(i, rhs)| {
            iter::repeat(i + 1)
                .zip(rhs.subterms())
                .into_iter()
                .map(|(i, (t, mut p))| {
                    p.insert(0, i);
                    (t, p)
                })
        });
        lhs.chain(rhs).collect()
    }
    /// Get a specific subterm in a `Rule`.
    ///
    /// See [`Term::at`] for more information.
    ///
    /// [`Term::at`]: enum.Term.html#method.at
    ///
    /// # Examples
    ///
    /// ```
    /// # use term_rewriting::{Signature, Term, Rule, parse_term, parse_rule};
    /// let mut sig = Signature::default();
    ///
    /// let r = parse_rule(&mut sig, "A(x_) = B | C(x_)").expect("parse of A(x_) = B | C(x_)");
    ///
    /// assert_eq!(r.at(&[0]).unwrap().display(&sig), "A(x_)");
    /// assert_eq!(r.at(&[0,0]).unwrap().display(&sig), "x_");
    /// assert_eq!(r.at(&[1]).unwrap().display(&sig), "B");
    /// assert_eq!(r.at(&[2]).unwrap().display(&sig), "C(x_)");
    /// ```
    pub fn at(&self, p: &[usize]) -> Option<&Term> {
        if p[0] == 0 {
            self.lhs.at(&p[1..].to_vec())
        } else {
            self.rhs[p[0] - 1].at(&p[1..].to_vec())
        }
    }
    /// Replace one subterm with another in a `Rule`.
    /// Returns a new `Rule` without changing the original.
    ///
    /// See [`Term::at`] for more information.
    ///
    /// [`Term::at`]: enum.Term.html#method.at
    ///
    /// # Examples
    ///
    /// ```
    /// # use term_rewriting::{Signature, Term, parse_term, parse_rule, Rule};
    /// let mut sig = Signature::default();
    ///
    /// let mut r = parse_rule(&mut sig, "A(x_) = B | C(x_)").expect("parse of A(x_) = B| C(x_)");
    /// let new_term = parse_term(&mut sig, "E").expect("parse of E");
    /// let new_rule = r.replace(&[1], new_term);
    ///
    /// assert_ne!(r, new_rule.clone().unwrap());
    ///
    /// assert_eq!(new_rule.unwrap().display(&sig), "A(x_) = E | C(x_)");
    /// ```
    pub fn replace(&self, place: &[usize], subterm: Term) -> Option<Rule> {
        if place[0] == 0 {
            if let Some(lhs) = self.lhs.replace(&place[1..].to_vec(), subterm) {
                Rule::new(lhs, self.rhs.clone())
            } else {
                None
            }
        } else if let Some(an_rhs) = self.rhs[place[0] - 1].replace(&place[1..].to_vec(), subterm) {
            let mut rhs = self.rhs.clone();
            rhs.remove(place[0] - 1);
            rhs.insert(place[0] - 1, an_rhs);
            Rule::new(self.lhs.clone(), rhs)
        } else {
            None
        }
    }
    /// [`Pattern Match`] one `Rule` against another.
    ///
    /// [`Pattern Match`]: https://en.wikipedia.org/wiki/Pattern_matching
    ///
    /// # Examples
    ///
    /// ```
    /// # use term_rewriting::{Signature, Rule, parse_rule, Term, parse_term};
    /// # use std::collections::HashMap;
    /// let mut sig = Signature::default();
    ///
    /// let r = parse_rule(&mut sig, "A(x_) = B").expect("parse of A(x_) = B");
    /// let r2 = parse_rule(&mut sig, "A(y_) = y_").expect("parse of A(y_) = y_");
    /// let r3 = parse_rule(&mut sig, "A(z_) = C").expect("parse of A(z_) = C");
    /// let r4 = parse_rule(&mut sig, "D(w_) = B").expect("parse of D(w_) = B");
    /// let r5 = parse_rule(&mut sig, "A(t_) = B").expect("parse of A(t_) = B");
    ///
    /// assert_eq!(Rule::pmatch(r.clone(), r2), None);
    /// assert_eq!(Rule::pmatch(r.clone(), r3), None);
    /// assert_eq!(Rule::pmatch(r.clone(), r4), None);
    ///
    /// let mut expected_map = HashMap::default();
    /// expected_map.insert(
    ///     r.clone().variables()[0],
    ///     Term::Variable(r5.clone().variables()[0]),
    /// );
    ///
    /// assert_eq!(Rule::pmatch(r, r5), Some(expected_map));
    /// ```
    pub fn pmatch(r1: Rule, r2: Rule) -> Option<HashMap<Variable, Term>> {
        let cs = iter::once((r1.lhs, r2.lhs)).chain(r1.rhs.into_iter().zip(r2.rhs));
        Term::pmatch(cs.collect())
    }
    /// [`Unify`] two [`Rule`]s.
    ///
    /// [`Unify`]: https://en.wikipedia.org/wiki/Unification_(computer_science)
    ///
    /// # Examples
    ///
    /// ```
    /// # use term_rewriting::{Signature, Rule, parse_rule, Term, parse_term};
    /// # use std::collections::HashMap;
    /// let mut sig = Signature::default();
    ///
    /// let r = parse_rule(&mut sig, "A(x_) = B").expect("parse of A(x_) = B");
    /// let r2 = parse_rule(&mut sig, "A(y_) = y_").expect("parse of A(y_) = y_");
    /// let r3 = parse_rule(&mut sig, "A(z_) = C").expect("parse of A(z_) = C");
    /// let r4 = parse_rule(&mut sig, "D(w_) = B").expect("parse of D(w_) = B");
    /// let r5 = parse_rule(&mut sig, "A(t_) = B").expect("parse of A(t_) = B");
    ///
    /// let b = parse_term(&mut sig, "B").expect("parse of B");
    /// let mut expected_map = HashMap::default();
    /// expected_map.insert(r.clone().variables()[0], b.clone());
    /// expected_map.insert(r2.clone().variables()[0], b);
    ///
    /// assert_eq!(Rule::unify(r.clone(), r2), Some(expected_map));
    ///
    /// assert_eq!(Rule::unify(r.clone(), r3), None);
    /// assert_eq!(Rule::unify(r.clone(), r4), None);
    ///
    /// let mut expected_map = HashMap::default();
    /// expected_map.insert(
    ///     r.clone().variables()[0],
    ///     Term::Variable(r5.clone().variables()[0]),
    /// );
    ///
    /// assert_eq!(Rule::unify(r, r5), Some(expected_map));
    /// ```
    pub fn unify(r1: Rule, r2: Rule) -> Option<HashMap<Variable, Term>> {
        let cs = iter::once((r1.lhs, r2.lhs)).chain(r1.rhs.into_iter().zip(r2.rhs));
        Term::unify(cs.collect())
    }
    /// Compute the [`Alpha Equivalence`] between two `Rule`s.
    ///
    /// [`Alpha Equivalence`]: https://en.wikipedia.org/wiki/lambda_calculus#Alpha_equivalence
    ///
    /// # Examples
    ///
    /// ```
    /// # use term_rewriting::{Signature, Rule, parse_rule, Term, parse_term};
    /// # use std::collections::HashMap;
    /// let mut sig = Signature::default();
    ///
    /// let r = parse_rule(&mut sig, "A(x_) = B").expect("parse of A(x_) = B");
    /// let r2 = parse_rule(&mut sig, "A(y_) = y_").expect("parse of A(y_) = y_");
    /// let r3 = parse_rule(&mut sig, "A(z_) = C").expect("parse of A(z_) = C");
    /// let r4 = parse_rule(&mut sig, "D(w_) = B").expect("parse of D(w_) = B");
    /// let r5 = parse_rule(&mut sig, "A(t_) = B").expect("parse of A(t_) = B");
    ///
    /// assert_eq!(Rule::alpha(&r, &r2), None);
    /// assert_eq!(Rule::alpha(&r, &r3), None);
    /// assert_eq!(Rule::alpha(&r, &r4), None);
    ///
    /// let mut expected_map = HashMap::default();
    /// expected_map.insert(
    ///     r.clone().variables()[0],
    ///     Term::Variable(r5.clone().variables()[0])
    /// );
    ///
    /// assert_eq!(Rule::alpha(&r, &r5), Some(expected_map));
    /// ```
    pub fn alpha(r1: &Rule, r2: &Rule) -> Option<HashMap<Variable, Term>> {
        if Rule::pmatch(r2.clone(), r1.clone()).is_some() {
            Rule::pmatch(r1.clone(), r2.clone())
        } else {
            None
        }
    }
    /// Substitute through a `Rule`.
    ///
    /// # Examples
    ///
    /// ```
    /// # use term_rewriting::{Signature, Rule, parse_rule, Term, parse_term};
    /// # use std::collections::HashMap;
    /// let mut sig = Signature::default();
    ///
    /// let mut r = parse_rule(&mut sig, "A(x_ y_) = A(x_) | B(y_)").expect("parse of A(x_ y_) = A(x_) | B(y_)");
    /// let c = parse_term(&mut sig, "C").expect("parse of C");
    /// let vars = r.variables();
    /// let (x, y) = (vars[0], vars[1]);
    ///
    /// let mut substitution = HashMap::default();
    /// substitution.insert(x, c);
    ///
    /// let r2 = r.substitute(&substitution);
    ///
    /// assert_eq!(r2.display(&sig), "A(C y_) = A(C) | B(y_)");
    /// ```
    pub fn substitute(&self, sub: &HashMap<Variable, Term>) -> Rule {
        Rule::new(
            self.lhs.substitute(sub),
            self.rhs.iter().map(|rhs| rhs.substitute(sub)).collect(),
        ).unwrap()
    }
}

/// A [`Rule`] with [`Hole`]s; a sort of [`Rule`] template.
///
/// See [`Context`] for more information.
///
/// [`Context`]: enum.Context.html
/// [`Rule`]: struct.Rule.html
/// [`Hole`]: enum.Context.html#variant.Hole
///
/// # Examples
///
/// ```
/// # use term_rewriting::{Signature, parse_rulecontext, RuleContext, Context, parse_context};
/// let mut sig = Signature::default();
///
/// // Constructing a RuleContext manually.
/// let left = parse_context(&mut sig, "A(B C [!])").expect("parse of A(B C [!])");
/// let b = parse_context(&mut sig, "B [!]").expect("parse of B [!]");
/// let c = parse_context(&mut sig, "C").expect("parse of C");
///
/// let r = RuleContext::new(left, vec![b, c]).unwrap();
///
/// // Constructing a RuleContext using the parser.
/// let r2 = parse_rulecontext(&mut sig, "A(B C [!]) = B [!] | C").expect("parse of A(B C [!]) = B [!] | C");
///
/// assert_eq!(r, r2);
/// ```
#[derive(Debug, Clone, PartialEq, Eq, Hash)]
pub struct RuleContext {
    /// The left hand side (lhs) of a RuleContext.
    pub lhs: Context,
    /// The right hand sides (rhs) of a RuleContext.
    pub rhs: Vec<Context>,
}
impl RuleContext {
    /// Create a new `RuleContext` if possible.
    /// The `RuleContext` must abide by the same restrictions as a [`Rule`] being created with [`Rule::new`].
    ///
    /// [`Rule`]: struct.Rule.html
    /// [`Rule::new`]: struct.Rule.html#method.new
    ///
    /// # Examples
    ///
    /// ```
    /// # use term_rewriting::{Signature, RuleContext, parse_context};
    /// let mut sig = Signature::default();
    ///
    /// let left = parse_context(&mut sig, "A(B C [!])").expect("parse of A(B C [!])");
    /// let b = parse_context(&mut sig, "B [!]").expect("parse of B [!]");
    /// let c = parse_context(&mut sig, "C").expect("parse of C");
    ///
    /// let r = RuleContext::new(left, vec![b, c]).unwrap();
    ///
    /// assert_eq!(r.pretty(&sig), "A(B, C, [!]) = B [!] | C");
    ///
    /// let left = parse_context(&mut sig, "A(B C [!])").expect("parse of A(B C [!])");
    /// let b = parse_context(&mut sig, "B [!] x_").expect("parse of B [!] x_");
    /// let c = parse_context(&mut sig, "C").expect("parse of C");
    ///
    /// assert_eq!(RuleContext::new(left, vec![b, c]), None);
    /// 
    /// let left = parse_context(&mut sig, "x_").expect("parse of x_");
    /// let b = parse_context(&mut sig, "B [!]").expect("parse of B [!]");
    ///
    /// assert_eq!(RuleContext::new(left, vec![b]), None);
    /// ```
    pub fn new(lhs: Context, rhs: Vec<Context>) -> Option<RuleContext> {
        if RuleContext::is_valid(&lhs, &rhs) {
            Some(RuleContext { lhs, rhs })
        } else {
            None
        }
    }
    /// Could `lhs` and `rhs` form a valid `RuleContext`?
    fn is_valid(lhs: &Context, rhs: &[Context]) -> bool {
        // the lhs must be an application
        if let Context::Variable(_) = *lhs {
            false
        } else {
            // variables(rhs) must be a subset of variables(lhs)
            let lhs_vars: HashSet<_> = lhs.variables().into_iter().collect();
            let rhs_vars: HashSet<_> = rhs.iter().flat_map(Context::variables).collect();
            rhs_vars.is_subset(&lhs_vars)
        }
    }
    /// A human-readable serialization of the `RuleContext`.
    ///
    /// # Examples
    ///
    /// ```
    /// # use term_rewriting::{Signature, parse_rulecontext};
    /// let mut sig = Signature::default();
    ///
    /// let rule = parse_rulecontext(&mut sig, "A B(x_) CONS(SUCC(SUCC(ZERO)) CONS(SUCC(ZERO) CONS(ZERO NIL))) = [!] CONS(A CONS(B(x_) CONS( SUCC(SUCC(ZERO)) NIL)))")
    ///     .expect("parse of A B(x_) CONS(SUCC(SUCC(ZERO)) CONS(SUCC(ZERO) CONS(ZERO NIL))) = [!] CONS(A CONS(B(x_) CONS( SUCC(SUCC(ZERO)) NIL)))");
    ///
    /// assert_eq!(rule.pretty(&sig), "A B(x_) [2, 1, 0] = [!] [A, B(x_), 2]");
    /// ```    
    pub fn pretty(&self, sig: &Signature) -> String {
        let lhs_str = self.lhs.pretty(sig);
        let rhs_str = self.rhs.iter().map(|rhs| rhs.pretty(sig)).join(" | ");
        format!("{} = {}", lhs_str, rhs_str)
    }
    /// Get all the [`subcontexts`] and [`Place`]s in a `RuleContext`.
    ///
    /// [`subcontexts`]: struct.Context.html
    /// [`Place`]: type.Place.html
    ///
    /// # Examples
    ///
    /// ```
    /// # use term_rewriting::{Signature, Term, RuleContext, Context, parse_rulecontext};
    /// let mut sig = Signature::default();
    ///
    /// let r =
    ///     parse_rulecontext(&mut sig, "A(x_ [!]) = C(x_) | D([!])").expect("parse of A(x_ B[!]) = C(x_) | D([!])");
    ///
    /// let subcontexts: Vec<String> = r.subcontexts()
    ///     .iter()
    ///     .map(|(c, p)| format!("({}, {:?})", c.display(&sig), p))
    ///     .collect();
    ///
    /// assert_eq!(
    ///     subcontexts,
    ///     vec![
    ///         "(A(x_ [!]), [0])",
    ///         "(x_, [0, 0])",
    ///         "([!], [0, 1])",
    ///         "(C(x_), [1])",
    ///         "(x_, [1, 0])",
    ///         "(D([!]), [2])",
    ///         "([!], [2, 0])",
    ///     ]
    /// );
    /// ```
    pub fn subcontexts(&self) -> Vec<(&Context, Place)> {
        let lhs = self.lhs.subcontexts().into_iter().map(|(t, mut p)| {
            p.insert(0, 0);
            (t, p)
        });
        let rhs = self.rhs.iter().enumerate().flat_map(|(i, rhs)| {
            iter::repeat(i + 1)
                .zip(rhs.subcontexts())
                .into_iter()
                .map(|(i, (t, mut p))| {
                    p.insert(0, i);
                    (t, p)
                })
        });
        lhs.chain(rhs).collect()
    }
    /// The [`Place`]s of all of the [`Hole`]s in the `RuleContext`.
    ///
    /// [`Place`]: type.Place.html
    /// [`Hole`]: enum.Context.html#variant.Hole
    ///
    /// # Examples
    ///
    /// ```
    /// # use term_rewriting::{Signature, Term, RuleContext, Context, parse_rulecontext};
    /// let mut sig = Signature::default();
    ///
    /// let r =
    ///     parse_rulecontext(&mut sig, "A(x_ [!]) = C(x_) | D([!])").expect("parse of A(x_ B[!]) = C(x_) | D([!])");
    ///
    /// let p: &[usize] = &[0, 1];
    /// let p2: &[usize] = &[2, 0];
    ///
    /// assert_eq!(r.holes(), vec![p, p2]);
    /// ```
    pub fn holes(&self) -> Vec<Place> {
        self.subcontexts()
            .into_iter()
            .filter_map(|(t, p)| match *t {
                Context::Hole => Some(p),
                _ => None,
            })
            .collect()
    }
    /// All the [`Variables`] in a `RuleContext`.
    ///
    /// [`Variables`]: struct.Variables.html
    ///
    /// # Examples
    ///
    /// ```
    /// # use term_rewriting::{Signature, RuleContext, parse_context, parse_rulecontext};
    /// let mut sig = Signature::default();
    ///
    /// let r = parse_rulecontext(&mut sig, "A(x_ [!]) = C(x_)").expect("parse of A(x_ [!]) = C(x_)");
    /// let r_variables: Vec<String> = r.variables().iter().map(|v| v.display(&sig)).collect();
    ///
    /// assert_eq!(r_variables, vec!["x_"]);
    ///
    /// let r = parse_rulecontext(&mut sig, "B(y_ z_) = C [!]").expect("parse of B(y_ z_) = C [!]");
    /// let r_variables: Vec<String> = r.variables().iter().map(|v| v.display(&sig)).collect();
    ///
    /// assert_eq!(r_variables, vec!["y_", "z_"]);
    /// ```
    pub fn variables(&self) -> Vec<Variable> {
        self.lhs.variables()
    }
    /// All the [`Operators`] in a `RuleContext`.
    ///
    /// [`Operators`]: struct.Operators.html
    ///
    /// # Examples
    ///
    /// ```
    /// # use term_rewriting::{Signature, RuleContext, parse_rulecontext};
    /// let mut sig = Signature::default();
    ///
    /// let r = parse_rulecontext(&mut sig, "A(D E) = C([!])").expect("parse of A(D E) = C([!])");
    /// let r_ops: Vec<String> = r.operators().iter().map(|o| o.display(&sig)).collect();
    ///
    /// assert_eq!(r_ops, vec!["D", "E", "A", "C"]);
    ///
    /// let r = parse_rulecontext(&mut sig, "B(F x_) = C [!]").expect("parse of B(F x_) = C [!]");
    /// let r_ops: Vec<String> = r.operators().iter().map(|o| o.display(&sig)).collect();
    ///
    /// assert_eq!(r_ops, vec!["F", "B", "C", "."]);
    /// ```
    pub fn operators(&self) -> Vec<Operator> {
        let lhs = self.lhs.operators().into_iter();
        let rhs = self.rhs.iter().flat_map(Context::operators);
        lhs.chain(rhs).unique().collect()
    }
    /// Get a specific [`subcontext`] in a `RuleContext`.
    ///
    /// [`subcontext`]: struct.Context.html
    ///
    /// # Examples
    ///
    /// ```
    /// # use term_rewriting::{Signature, parse_rulecontext};
    /// let mut sig = Signature::default();
    ///
    /// let r = parse_rulecontext(&mut sig, "A(x_ [!]) = B | C(x_ [!])").expect("parse of A(x_ [!]) = B | C(x_ [!])");
    ///
    /// assert_eq!(r.at(&[0]).unwrap().display(&sig), "A(x_ [!])");
    /// assert_eq!(r.at(&[0,1]).unwrap().display(&sig), "[!]");
    /// assert_eq!(r.at(&[0,0]).unwrap().display(&sig), "x_");
    /// assert_eq!(r.at(&[1]).unwrap().display(&sig), "B");
    /// assert_eq!(r.at(&[2]).unwrap().display(&sig), "C(x_ [!])");
    /// ```
    pub fn at(&self, p: &[usize]) -> Option<&Context> {
        if p[0] == 0 {
            self.lhs.at(&p[1..].to_vec())
        } else {
            self.rhs[p[0] - 1].at(&p[1..].to_vec())
        }
    }
    /// Replace one [`subcontext`] with another [`Context`].
    ///
    /// [`subcontext`]: struct.Context.html
    /// [`Context`]: struct.Context.html
    ///
    /// # Examples
    ///
    /// ```
    /// # use term_rewriting::{Signature, parse_rulecontext, parse_context};
    /// let mut sig = Signature::default();
    ///
    /// let mut r = parse_rulecontext(&mut sig, "A(x_) = B | C(x_) | [!]").expect("parse of A(x_) = B| C(x_) | [!]");
    /// let new_context = parse_context(&mut sig, "E [!]").expect("parse of E [!]");
    /// let new_r = r.replace(&[1], new_context);
    ///
    /// assert_ne!(r, new_r.clone().unwrap());
    /// assert_eq!(new_r.unwrap().pretty(&sig), "A(x_) = E [!] | C(x_) | [!]");
    /// ```
    pub fn replace(&self, place: &[usize], subcontext: Context) -> Option<RuleContext> {
        if place[0] == 0 {
            if let Some(lhs) = self.lhs.replace(&place[1..].to_vec(), subcontext) {
                Some(RuleContext {
                    lhs,
                    rhs: self.rhs.clone(),
                })
            } else {
                None
            }
        } else if let Some(an_rhs) =
            self.rhs[place[0] - 1].replace(&place[1..].to_vec(), subcontext)
        {
            let mut rhs = self.rhs.clone();
            rhs.remove(place[0] - 1);
            rhs.insert(place[0] - 1, an_rhs);
            Some(RuleContext {
                lhs: self.lhs.clone(),
                rhs,
            })
        } else {
            None
        }
    }
    /// Convert a `RuleContext` to a [`Rule`] if possible.
    ///
    /// [`Rule`]: struct.Rule.html
    ///
    /// # Examples
    ///
    /// ```
    /// # use term_rewriting::{Signature, parse_rulecontext};
    /// let mut sig = Signature::default();
    ///
    /// let r = parse_rulecontext(&mut sig, "A(x_ [!]) = B | C(x_ [!])").expect("parse of A(x_ [!]) = B | C(x_ [!])");
    ///
    /// assert!(r.to_rule().is_err());
    ///
    /// let r = parse_rulecontext(&mut sig, "A(x_) = B | C(x_)").expect("parse of A(x_) = B | C(x_)");
    /// let rule = r.to_rule().expect("converting RuleContext to Rule");
    ///
    /// assert_eq!(rule.pretty(&sig), "A(x_) = B | C(x_)");
    /// ```
    pub fn to_rule(&self) -> Result<Rule, ()> {
        let lhs = self.lhs.to_term()?;
        let rhs = self.rhs
            .iter()
            .map(|rhs| rhs.to_term())
            .collect::<Result<_, _>>()?;
        Rule::new(lhs, rhs).ok_or(())
    }
}

/// A first-order term rewriting system.
/// 
/// # Examples
///
/// ```
/// # use term_rewriting::{Signature, Rule, parse_rule, TRS, parse_trs};
/// let mut sig = Signature::default();
///
/// // Constructing a TRS manually
/// let r0 = parse_rule(&mut sig, "A(x_) = A(B)").expect("parse of A(x_) = A(B)");
/// let r1 = parse_rule(&mut sig, "B = C | D").expect("parse of B = C | D");
/// let r2 = parse_rule(&mut sig, "E(F) = G").expect("parse of E(F) = G");
///
/// let t = TRS::new(vec![r0, r1, r2]);
///
/// // Constructing a TRS using the parser
/// let t = parse_trs(&mut sig, "A(x_) = A(B);\nB = C | D;\nE(F) = G;")
///     .expect("parse of A(x_) = A(B); B = C | D; E(F) = G;");
///
/// // For better readability of the TRS
/// let t = parse_trs(&mut sig,
/// "A(x_) = A(B);
/// B = C | D;
/// E(F) = G;").expect("parse of A(x_) = A(B); B = C | D; E(F) = G;");
/// ```
#[derive(Debug, Hash, Clone, PartialEq, Eq)]
pub struct TRS {
    is_deterministic: bool,
    pub rules: Vec<Rule>,
}
impl TRS {
    /// Constructs a [`Term Rewriting System`] from a list of [`Rule`]s.
    ///
    /// [`Rule`]: struct.Rule.html
    /// [`Term Rewriting System`]: https://en.wikipedia.ord/wiki/Rewriting#Term_rewriting_systems
    ///
    /// # Examples
    ///
    /// ```
    /// # use term_rewriting::{Signature, Rule, parse_rule, TRS};
    /// let mut sig = Signature::default();
    ///
    /// let r0 = parse_rule(&mut sig, "A = B").expect("parse of A = B");
    /// let r1 = parse_rule(&mut sig, "C(x_) = x_").expect("parse of C(x_) = x_");
    /// let r2 = parse_rule(&mut sig, "D(y_) = D(E)").expect("parse of D(y_) = D(E)");
    /// let new_trs = TRS::new(vec![r0, r1, r2]);
    ///
    /// assert_eq!(new_trs.display(&sig),
    /// "A = B;
    /// C(x_) = x_;
    /// D(y_) = D(E);"
    /// );
    /// ```
    pub fn new(rules: Vec<Rule>) -> TRS {
        TRS {
            rules,
            is_deterministic: false,
        }
    }
    /// Make the `TRS` [`deterministic`] and restrict it to be so until further notice.
    ///
    /// Return `true` if the `TRS` was changed, otherwise `false`.
    ///
    /// [`deterministic`]: http://en.wikipedia.org/wiki/Deterministic_system
    ///
    /// # Examples
    ///
    /// ```
    /// # extern crate rand;
    /// # extern crate term_rewriting;
    /// # fn main(){
    /// # use term_rewriting::{Signature, Rule, parse_rule, TRS, parse_trs};
    /// # use rand::{thread_rng,Rng};
    /// let mut sig = Signature::default();
    ///
    /// let mut t = parse_trs(&mut sig,
    /// "A = B | C;
    /// D = E;").expect("parse of A = B | C; D = E");
    /// let mut r = rand::thread_rng();
    ///
    /// let str_before = t.display(&sig);
    ///
    /// assert!(t.make_deterministic(& mut r));
    ///
    /// assert_ne!(t.display(&sig), str_before);
    ///
    /// let str_before = t.display(&sig);
    /// let r = parse_rule(&mut sig, "C = B | D").expect("parse of C = B | D");
    ///
    /// if t.insert_idx(1, r.clone()).is_err() {
    ///     assert!(true);
    /// }
    ///
    /// assert_eq!(str_before, t.display(&sig));
    ///
    /// assert!((t.display(&sig) ==
    /// "A = B;
    /// D = E;") ||
    ///     (t.display(&sig) ==
    /// "A = C;
    /// D = E;"));
    /// # }
    /// ```
    pub fn make_deterministic<R: Rng>(&mut self, rng: &mut R) -> bool {
        if !self.is_deterministic {
            self.rules = self.rules
                .iter()
                .cloned()
                .map(|r| {
                    let new_rhs = sample_iter(rng, r.rhs, 1).expect("sample_iter failed.");
                    Rule::new(r.lhs, new_rhs).expect("making new rule from old rule failed")
                })
                .collect();
            self.is_deterministic = true;
            true
        } else {
            false
        }
    }
    /// Remove any [`determinism`] restriction the `TRS` might be under.
    ///
    /// Return `true` if the `TRS` was changed, otherwise `false`.
    ///
    /// See [`determinism`] for more information.
    ///
    /// [`Deterministic System`]: http://en.wikipedia.org/wiki/Deterministic_system
    ///
    /// # Examples
    ///
    /// ```
    /// # extern crate rand;
    /// # extern crate term_rewriting;
    /// # fn main(){
    /// # use term_rewriting::{Signature, Rule, parse_rule, TRS, parse_trs, TRSError};
    /// # use rand::{thread_rng,Rng};
    /// let mut sig = Signature::default();
    ///
    /// let mut t = parse_trs(&mut sig,
    /// "A = B | C;
    /// D = E;").expect("parse of A = B | C; D = E");
    /// let mut r = rand::thread_rng();
    ///
    /// t.make_deterministic(& mut r);
    ///
    /// let str_before = t.display(&sig);
    /// let r = parse_rule(&mut sig, "C = B | D").expect("parse of C = B | D");
    /// assert!(t.insert_idx(1, r.clone()).is_err());
    /// assert_eq!(str_before, t.display(&sig));
    ///
    /// assert!(t.make_nondeterministic());
    ///
    /// t.insert_idx(1, r).expect("inserting C = B | D");
    ///
    /// assert!((t.display(&sig) ==
    /// "A = B;
    /// C = B | D;
    /// D = E;") ||
    ///     (t.display(&sig) ==
    /// "A = C;
    /// C = B | D;
    /// D = E;"));
    /// # }
    /// ```
    pub fn make_nondeterministic(&mut self) -> bool {
        let previous_state = self.is_deterministic;
        self.is_deterministic = false;
        previous_state
    }
    /// Report whether the `TRS` is currently deterministic.
    ///
    /// See [`Deterministic System`] for more information.
    ///
    /// [`Deterministic System`]: http://en.wikipedia.org/wiki/Deterministic_system
    ///
    /// # Examples
    ///
    /// ```
    /// # extern crate rand;
    /// # extern crate term_rewriting;
    /// # fn main(){
    /// # use term_rewriting::{Signature, Rule, parse_rule, TRS, parse_trs};
    /// # use rand::{thread_rng,Rng};
    /// let mut sig = Signature::default();
    ///
    /// let mut t = parse_trs(&mut sig,
    /// "A = B | C;
    /// D = E;").expect("parse of A = B | C; D = E");
    /// let mut r = rand::thread_rng();
    ///
    /// assert!(!t.is_deterministic());
    ///
    /// t.make_deterministic(& mut r);
    ///
    /// assert!(t.is_deterministic());
    /// # }
    /// ```
    pub fn is_deterministic(&self) -> bool {
        self.is_deterministic
    }
    /// The number of [`Rule`]s in the `TRS`.
    ///
    /// [`Rule`]: struct.Rule.html
    ///
    /// # Examples
    /// ```
    /// # use term_rewriting::{Signature, TRS, parse_trs};
    /// let mut sig = Signature::default();
    ///
    /// let t = parse_trs(&mut sig,
    /// "A = B;
    /// C = D | E;
    /// F(x_) = G;").expect("parse of A = B; C = D | E; F(x_) = G;");
    ///
    /// assert_eq!(t.len(), 3);
    /// ```
    pub fn len(&self) -> usize {
        self.rules.len()
    }
    /// Are there any [`Rule`]s in the `TRS`?
    ///
    /// [`Rule`]: struct.Rule.html
    ///
    /// # Examples
    /// ```
    /// # use term_rewriting::{Signature, TRS, parse_trs};
    /// let mut sig = Signature::default();
    ///
    /// let t = parse_trs(&mut sig,
    /// "A = B;
    /// C = D | E;
    /// F(x_) = G;").expect("parse of A = B; C = D | E; F(x_) = G;");
    ///
    /// assert!(!t.is_empty());
    ///
    /// let t = parse_trs(&mut sig, "").expect("parse of blank string");
    ///
    /// assert!(t.is_empty());
    /// ```
    pub fn is_empty(&self) -> bool {
        self.rules.is_empty()
    }
    /// Return the number of total number of subterms across all [`Rule`]s in the `TRS`.
    ///
    /// See [`Term`] for more information.
    ///
    /// [`Term`]: struct.Term.html
    /// [`Rule`]: struct.Rule.html
    ///
    /// # Examples
    ///
    /// ```
    /// # use term_rewriting::{Signature, TRS, parse_trs};
    /// let mut sig = Signature::default();
    ///
    /// let t = parse_trs(&mut sig,
    /// "A = B;
    /// C = D | E;
    /// F(x_) = G;").expect("parse of A = B; C = D | E; F(x_) = G;");
    ///
    /// assert_eq!(t.size(), 8);
    /// ```
    pub fn size(&self) -> usize {
        self.rules.iter().map(Rule::size).sum()
    }
    /// A serialized representation of the `TRS`.
    ///
    /// # Examples
    ///
    /// ```
    /// # use term_rewriting::{Signature, TRS, parse_trs};
    /// let mut sig = Signature::default();
    ///
    /// let t = parse_trs(&mut sig,
    /// "A = B;
    /// C = D | E;
    /// F(x_) = G;").expect("parse of A = B; C = D | E; F(x_) = G;");
    ///
    /// assert_eq!(t.display(&sig),
    /// "A = B;
    /// C = D | E;
    /// F(x_) = G;");
    ///
    /// let trs = parse_trs(&mut sig, 
    /// "A(x_ y_ z_) = A(x_ SUCC(ZERO) SUCC(SUCC(ZERO)));
    /// CONS(B CONS(C CONS(D NIL))) = CONS(C CONS(D NIL));
    /// B C D E = B C | D E;") 
    ///     .expect("parse of A(x_ y_ z_) = A(x_ SUCC(ZERO) SUCC(SUCC(ZERO)));
    ///     CONS(B CONS(C CONS(D NIL))) = CONS(C CONS(D NIL));
    ///     B C D E = B C | D E;"); 
    ///
    /// assert_eq!(trs.display(&sig), 
    /// "A(x_ y_ z_) = A(x_ SUCC(ZERO) SUCC(SUCC(ZERO)));
    /// CONS(B CONS(C CONS(D NIL))) = CONS(C CONS(D NIL));
    /// .(.(.(B C) D) E) = .(B C) | .(D E);"); 
    /// ```
    pub fn display(&self, sig: &Signature) -> String {
        self.rules
            .iter()
            .map(|r| format!("{};", r.display(sig)))
            .join("\n")
    }
    /// A human-readable serialization of the `TRS`.
    ///
    /// # Examples
    ///
    /// ```
    /// # use term_rewriting::{Signature, parse_trs};
    /// let mut sig = Signature::default();
    ///
    /// let trs = parse_trs(&mut sig, 
    /// "A(x_ y_ z_) = A(x_ SUCC(ZERO) SUCC(SUCC(ZERO)));
    /// CONS(B CONS(C CONS(D NIL))) = CONS(C CONS(D NIL));
    /// B C D E = B C | D E;") 
    ///     .expect("parse of A(x_ y_ z_) = A(x_ SUCC(ZERO) SUCC(SUCC(ZERO)));
    ///     CONS(B CONS(C CONS(D NIL))) = CONS(C CONS(D NIL));
    ///     B C D E = B C | D E;"); 
    ///
    /// assert_eq!(trs.pretty(&sig), 
    /// "A(x_, y_, z_) = A(x_, 1, 2);
    /// [B, C, D] = [C, D];
    /// B C D E = B C | D E;"); 
    /// ```    
    pub fn pretty(&self, sig: &Signature) -> String {
        self.rules
            .iter()
            .map(|r| format!("{};", r.pretty(sig)))
            .join("\n")
    }
    /// All the clauses in the `TRS`.
    ///
    /// # Examples
    ///
    /// ```
    /// # use term_rewriting::{Signature, TRS, parse_trs, Rule, parse_rule};
    /// let mut sig = Signature::default();
    ///
    /// let t = parse_trs(&mut sig,
    /// "A = B;
    /// C = D | E;
    /// F = G;").expect("parse of A = B; C = D | E; F = G;");
    ///
    /// let r0 = parse_rule(&mut sig, "A = B").expect("parse of A = B");
    /// let r1 = parse_rule(&mut sig, "C = D").expect("parse of C = D");
    /// let r2 = parse_rule(&mut sig, "C = E").expect("parse of C = E");
    /// let r3 = parse_rule(&mut sig, "F = G").expect("parse of F = G");
    ///
    /// assert_eq!(t.clauses(), vec![r0, r1, r2, r3]);
    /// ```
    pub fn clauses(&self) -> Vec<Rule> {
        self.rules.iter().flat_map(Rule::clauses).collect()
    }
    /// All the [`Operator`]s in the `TRS`.
    ///
    /// [`Operator`]: struct.Operator.html
    ///
    /// # Examples
    ///
    /// ```
    /// # use term_rewriting::{Signature, TRS, parse_trs};
    /// let mut sig = Signature::default();
    ///
    /// let t = parse_trs(&mut sig,
    /// "A = B;
    /// C = D | E;
    /// F(x_) = G;").expect("parse of A = B; C = D | E; F(x_) = G;");
    ///
    /// let ops: Vec<String> = t.operators().iter().map(|o| o.display(&sig)).collect();
    ///
    /// assert_eq!(ops, vec!["A", "B", "C", "D", "E", "F", "G"]);
    /// ```
    pub fn operators(&self) -> Vec<Operator> {
        self.rules
            .iter()
            .flat_map(Rule::operators)
            .unique()
            .collect()
    }
    /// Do two TRSs [`unify`]?
    ///
    /// [`unify`]: https://en.wikipedia.org/wiki/Unification_(computer_science)
    /// 
    /// # Examples
    ///
    /// ```
    /// # use term_rewriting::{Signature, TRS, parse_trs};
    /// let mut sig = Signature::default();
    ///
    /// let t0 = parse_trs(&mut sig,
    /// "A = B;
    /// C = D | E;
    /// F(x_) = G;").expect("parse of A = B; C = D | E; F(x_) = G;");
    ///
    /// let t1 = parse_trs(&mut sig,
    /// "A = B;
    /// C = D | E;
    /// F(H) = G;").expect("parse of A = B; C = D | E; F(H) = G;");
    ///
    /// assert!(TRS::unifies(t0.clone(), t1));
    ///
    /// let t2 = parse_trs(&mut sig,
    /// "B = A;
    /// C = D | E;
    /// F(y_) = G;").expect("parse of A = B; C = D | E; F(y_) = G;");
    ///
    /// assert!(!TRS::unifies(t0, t2));
    /// ```
    pub fn unifies(trs1: TRS, trs2: TRS) -> bool {
        trs1.len() == trs2.len()
            && trs1.rules
                .into_iter()
                .zip(trs2.rules)
                .all(|(r1, r2)| Rule::unify(r1, r2).is_some())
    }
    /// Does one TRS [`match`] another?
    ///
    /// See [`match`] for more information.
    ///
    /// [`Pattern Matching`]: https://en.wikipedia.org/wiki/Pattern_matching
    ///
    /// # Examples
    ///
    /// ```
    /// # use term_rewriting::{Signature, TRS, parse_trs};
    /// let mut sig = Signature::default();
    ///
    /// let t0 = parse_trs(&mut sig,
    /// "A = B;
    /// C = D | E;
    /// F(x_) = G;").expect("parse of A = B; C = D | E; F(x_) = G;");
    ///
    /// let t1 = parse_trs(&mut sig,
    /// "A = B;
    /// C = D | E;
    /// F(H) = G;").expect("parse of A = B; C = D | E; F(H) = G;");
    ///
    /// assert!(TRS::pmatches(t0.clone(), t1));
    ///
    /// let t2 = parse_trs(&mut sig,
    /// "B = A;
    /// C = D | E;
    /// F(y_) = G;").expect("parse of A = B; C = D | E; F(y_) = G;");
    ///
    /// assert!(!TRS::pmatches(t0.clone(), t2));
    ///
    /// let t3 = parse_trs(&mut sig,
    /// "A = B | C;
    /// C = D | E;
    /// F(x_) = G;").expect("parse of A = B | C; C = D | E; F(x_) = G");
    ///
    /// assert!(TRS::pmatches(t0.clone(), t3));
    ///
    /// let t4 = parse_trs(&mut sig,
    /// "A = B;
    /// C = D;
    /// D = E;").expect("parse of A = B; C = D; D = E;");
    ///
    /// assert!(!TRS::pmatches(t0, t4));
    /// ```
    pub fn pmatches(trs1: TRS, trs2: TRS) -> bool {
        trs1.len() == trs2.len()
            && trs1.rules
                .into_iter()
                .zip(trs2.rules)
                .all(|(r1, r2)| Rule::pmatch(r1, r2).is_some())
    }
    /// Are two TRSs [`Alpha Equivalent`]?
    ///
    /// [`Alpha Equivalent`]: https://en.wikipedia.org/wiki/lambda_calculus#Alpha_equivalence
    ///
    /// # Examples
    ///
    /// ```
    /// # use term_rewriting::{Signature, TRS, parse_trs};
    /// let mut sig = Signature::default();
    ///
    /// let t0 = parse_trs(&mut sig,
    /// "A = B;
    /// C = D | E;
    /// F(x_) = G;").expect("parse of A = B; C = D | E; F(x_) = G;");
    ///
    /// let t1 = parse_trs(&mut sig,
    /// "A = B;
    /// C = D | E;
    /// F(H) = G;").expect("parse of A = B; C = D | E; F(H) = G;");
    ///
    /// assert!(!TRS::alphas(&t0, &t1));
    ///
    /// let t2 = parse_trs(&mut sig,
    /// "A = B;
    /// C = D | E;
    /// F(y_) = G;").expect("parse of A = B; C = D | E; F(y_) = G;");
    ///
    /// assert!(TRS::alphas(&t0, &t2));
    /// ```
    pub fn alphas(trs1: &TRS, trs2: &TRS) -> bool {
        TRS::pmatches(trs2.clone(), trs1.clone()) && TRS::pmatches(trs1.clone(), trs2.clone())
    }
    // Return rewrites modifying the entire term, if possible, else None.
    fn rewrite_head(&self, term: &Term) -> Option<Vec<Term>> {
        for rule in &self.rules {
            if let Some(ref sub) = Term::pmatch(vec![(rule.lhs.clone(), term.clone())]) {
                return Some(rule.rhs.iter().map(|x| x.substitute(sub)).collect());
            }
        }
        None
    }
    // Return rewrites modifying subterms, if possible, else None.
    fn rewrite_args(&self, term: &Term) -> Option<Vec<Term>> {
        if let Term::Application { op, ref args } = *term {
            for (i, arg) in args.iter().enumerate() {
                if let Some(v) = self.rewrite(arg) {
                    let res = v.iter()
                        .map(|x| {
                            let mut args = args.clone();
                            args[i] = x.clone();
                            Term::Application { op, args }
                        })
                        .collect();
                    return Some(res);
                }
            }
            None
        } else {
            None
        }
    }
    /// Perform a single rewrite step using a normal-order (leftmost-outermost)
    /// rewrite strategy.
    ///
    /// # Examples
    ///
    /// ```
    /// # use term_rewriting::{Signature, TRS, parse_trs, Term, parse_term};
    /// let mut sig = Signature::default();
    ///
    /// let t = parse_trs(&mut sig,
    /// "A = B;
    /// C = D | E;
    /// F(x_) = G;").expect("parse of A = B; C = D | E; F(x_) = G;");
    ///
    /// let mut term = parse_term(&mut sig, "J(A K(C A))").expect("parse of J(A K(C A))");
    ///
    /// let rewriten_term = &t.rewrite(&term).unwrap()[0];
    ///
    /// assert_eq!(rewriten_term.display(&sig), "J(B K(C A))");
    /// ```
    pub fn rewrite(&self, term: &Term) -> Option<Vec<Term>> {
        match *term {
            Term::Variable(_) => None,
            ref app => self.rewrite_head(app).or_else(|| self.rewrite_args(app)),
        }
    }
    /// Query a `TRS` for a [`Rule`] based on its left-hand-side; return both
    /// the [`Rule`] and its index if possible
    ///
    /// [`Rule`]: struct.Rule.html
    ///
    /// # Examples
    ///
    /// ```
    /// # use term_rewriting::{Signature, TRS, parse_trs, Term, parse_term, Rule, parse_rule};
    /// let mut sig = Signature::default();
    ///
    /// let t = parse_trs(&mut sig,
    /// "A = B;
    /// C = D | E;
    /// F(x_) = G;").expect("parse of A = B; C = D | E; F(x_) = G;");
    ///
    /// let a = parse_term(&mut sig, "A").expect("parse of A");
    ///
    /// assert_eq!(t.get(&a).unwrap().1.display(&sig), "A = B");
    ///
    /// let c = parse_term(&mut sig, "C").expect("parse of C");
    ///
    /// assert_eq!(t.get(&c).unwrap().1.display(&sig), "C = D | E");
    /// ```
    pub fn get(&self, lhs: &Term) -> Option<(usize, Rule)> {
        for (idx, rule) in self.rules.iter().enumerate() {
            if Term::alpha(lhs, &rule.lhs).is_some() {
                return Some((idx, rule.clone()));
            }
        }
        None
    }
    /// Query a `TRS` for a [`Rule`] based on its index; return the [`Rule`] if
    /// possible.
    ///
    /// [`Rule`]: struct.Rule.html
    ///
    /// # Examples
    ///
    /// ```
    /// # use term_rewriting::{Signature, TRS, parse_trs, Term, parse_term, Rule, parse_rule};
    /// let mut sig = Signature::default();
    ///
    /// let t = parse_trs(&mut sig,
    /// "A = B;
    /// C = D | E;
    /// F(x_) = G;").expect("parse of A = B; C = D | E; F(x_) = G;");
    ///
    /// assert_eq!(t.get_idx(0).unwrap().display(&sig), "A = B");
    ///
    /// assert_eq!(t.get_idx(1).unwrap().display(&sig), "C = D | E");
    /// ```
    pub fn get_idx(&self, idx: usize) -> Option<Rule> {
        if self.rules.len() > idx {
            Some(self.rules[idx].clone())
        } else {
            None
        }
    }
    /// Query a `TRS` for specific [`Rule`] clauses; return them if possible.
    ///
    /// [`Rule`]: struct.Rule.html
    ///
    /// # Examples
    ///
    /// ```
    /// # use term_rewriting::{Signature, TRS, parse_trs, Term, parse_term, Rule, parse_rule};
    /// let mut sig = Signature::default();
    ///
    /// let t = parse_trs(&mut sig,
    /// "A(a_ b_) = B(b_ b_);
    /// D(c_ e_) = D(E F);").expect("parse of A(a_ b_) = B(b_ b_); D(c_ e_) = D(E F);");
    ///
    /// let r = parse_rule(&mut sig, "A(x_ y_) = B(y_ y_)").expect("parse of A(x_ y_) = B(y_ y_)");
    ///
    /// assert_eq!(t.get_clause(&r).unwrap().1.display(&sig), "A(a_ b_) = B(b_ b_)");
    ///
    /// let r = parse_rule(&mut sig, "D(w_ q_) = D(E F)").expect("parse of D(w_ q_) = D(E F)");
    ///
    /// assert_eq!(t.get_clause(&r).unwrap().1.display(&sig), "D(c_ e_) = D(E F)");
    /// ```
    pub fn get_clause(&self, rule: &Rule) -> Option<(usize, Rule)> {
        for (i, r) in self.rules.iter().enumerate() {
            if let Some(sub) = r.contains(rule) {
                return Some((i, rule.substitute(&sub)));
            }
        }
        None
    }
    /// Query a `TRS` for a [`Rule`] based on its left-hand-side; delete and
    /// return the [`Rule`] if it exists.
    ///
    /// [`Rule`]: struct.Rule.html
    ///
    /// # Examples
    ///
    /// ```
    /// # use term_rewriting::{Signature, TRS, parse_trs, Term, parse_term, Rule, parse_rule};
    /// let mut sig = Signature::default();
    ///
    /// let mut t = parse_trs(&mut sig,
    /// "A = B;
    /// C = D | E;
    /// F(x_) = G;").expect("parse of A = B; C = D | E; F(x_) = G;");
    ///
    /// let a = parse_term(&mut sig, "A").expect("parse of A");
    /// let c = parse_term(&mut sig, "C").expect("parse of C");
    ///
    /// assert_eq!(t.remove(&a).expect("removing A = B").display(&sig), "A = B");
    ///
    /// assert_eq!(t.remove(&c).expect("removing C = D").display(&sig), "C = D | E");
    ///
    /// assert_eq!(t.display(&sig), "F(x_) = G;");
    /// ```
    pub fn remove(&mut self, lhs: &Term) -> Result<Rule, TRSError> {
        if let Some((idx, _)) = self.get(lhs) {
            Ok(self.rules.remove(idx))
        } else {
            Err(TRSError::NotInTRS)
        }
    }
    /// Query a `TRS` for a [`Rule`] based on its index; delete and return the
    /// [`Rule`] if it exists.
    ///
    /// [`Rule`]: struct.Rule.html
    ///
    /// # Examples
    ///
    /// ```
    /// # use term_rewriting::{Signature, TRS, parse_trs, Term, parse_term, Rule, parse_rule};
    /// let mut sig = Signature::default();
    ///
    /// let mut t = parse_trs(&mut sig,
    /// "A = B;
    /// C = D | E;
    /// F(x_) = G;").expect("parse of A = B; C = D | E; F(x_) = G;");
    ///
    /// assert_eq!(t.remove_idx(0).expect("removing A = B").display(&sig), "A = B");
    ///
    /// assert_eq!(t.remove_idx(0).expect("removing C = D").display(&sig), "C = D | E");
    ///
    /// assert_eq!(t.display(&sig), "F(x_) = G;");
    /// ```
    pub fn remove_idx(&mut self, idx: usize) -> Result<Rule, TRSError> {
        if self.rules.len() > idx {
            Ok(self.rules.remove(idx))
        } else {
            Err(TRSError::InvalidIndex(idx, self.rules.len()))
        }
    }
    /// Query a `TRS` for a [`Rule`] based on its left-hand-side; delete and
    /// return the [`Rule`] if it exists.
    ///
    /// [`Rule`]: struct.Rule.html
    ///
    /// # Examples
    ///
    /// ```
    /// # use term_rewriting::{Signature, TRS, parse_trs, Term, parse_term, Rule, parse_rule};
    /// let mut sig = Signature::default();
    ///
    /// let mut t = parse_trs(&mut sig,
    /// "A = B;
    /// C = D | E;
    /// F(x_) = G;").expect("parse of A = B; C = D | E; F(x_) = G;");
    ///
    /// let r = parse_rule(&mut sig, "C = D").expect("parse of C = D");
    ///
    /// assert_eq!(t.remove_clauses(&r).expect("removing C = D").display(&sig), "C = D");
    ///
    /// assert_eq!(t.display(&sig),
    /// "A = B;
    /// C = E;
    /// F(x_) = G;");
    /// ```
    pub fn remove_clauses(&mut self, rule: &Rule) -> Result<Rule, TRSError> {
        self.rules
            .iter_mut()
            .filter_map(|r| r.discard(&rule))
            .next()
            .ok_or(TRSError::NotInTRS)
            .and_then(|discarded| {
                self.rules.retain(|rule| !rule.is_empty());
                Ok(discarded)
            })
    }
    /// Try to merge a [`Rule`] with an existing [`Rule`] or else insert it at index `i` in the `TRS` if possible.
    ///
    /// [`Rule`]: struct.Rule.html
    ///
    /// # Examples
    ///
    /// ```
    /// # use term_rewriting::{Signature, TRS, parse_trs, Term, parse_term, Rule, parse_rule};
    /// let mut sig = Signature::default();
    ///
    /// let mut t = parse_trs(&mut sig,
    /// "A = B;
    /// C = D | E;
    /// F(x_) = G;").expect("parse of A = B; C = D | E; F(x_) = G;");
    ///
    /// let r = parse_rule(&mut sig, "D = G").expect("parse of D = G");
    ///
    /// t.insert(1, r).expect("inserting D = G at index 1");
    ///
    /// assert_eq!(t.display(&sig),
    /// "A = B;
    /// D = G;
    /// C = D | E;
    /// F(x_) = G;");
    ///
    /// let r = parse_rule(&mut sig, "D = A").expect("parse of D = A");
    ///
    /// t.insert(0, r).expect("inserting D = A with D = G");
    ///
    /// assert_eq!(t.display(&sig),
    /// "A = B;
    /// D = G | A;
    /// C = D | E;
    /// F(x_) = G;");
    /// ```
    pub fn insert(&mut self, idx: usize, rule: Rule) -> Result<&mut TRS, TRSError> {
        if self.insert_clauses(&rule).is_err() {
            self.insert_idx(idx, rule)
        } else {
            Ok(self)
        }
    }
    /// Insert a [`Rule`] at index `i` in the `TRS` if possible.
    ///
    /// [`Rule`]: struct.Rule.html
    ///
    /// # Examples
    ///
    /// ```
    /// # use term_rewriting::{Signature, TRS, parse_trs, Term, parse_term, Rule, parse_rule};
    /// let mut sig = Signature::default();
    ///
    /// let mut t = parse_trs(&mut sig,
    /// "A = B;
    /// C = D | E;
    /// F(x_) = G;").expect("parse of A = B; C = D | E; F(x_) = G;");
    ///
    /// let r = parse_rule(&mut sig, "D = G").expect("parse of D = G");
    ///
    /// t.insert_idx(1, r).expect("inserting D = G at index 1");
    ///
    /// assert_eq!(t.display(&sig),
    /// "A = B;
    /// D = G;
    /// C = D | E;
    /// F(x_) = G;");
    /// ```
    pub fn insert_idx(&mut self, idx: usize, rule: Rule) -> Result<&mut TRS, TRSError> {
        if self.is_deterministic && rule.len() > 1 {
            return Err(TRSError::NondeterministicRule);
        } else if idx > self.rules.len() {
            return Err(TRSError::InvalidIndex(idx, self.rules.len()));
        } else if self.get(&rule.lhs).is_some() {
            return Err(TRSError::AlreadyInTRS);
        }
        self.rules.insert(idx, rule);
        Ok(self)
    }
    /// Merge a [`Rule`] with an existing [`Rule`] in the `TRS` if possible.
    ///
    /// [`Rule`]: struct.Rule.html
    ///
    /// # Examples
    ///
    /// ```
    /// # use term_rewriting::{Signature, TRS, parse_trs, Term, parse_term, Rule, parse_rule};
    /// let mut sig = Signature::default();
    ///
    /// let mut t = parse_trs(&mut sig,
    /// "A = B;
    /// C = D | E;
    /// F(x_) = G;").expect("parse of A = B; C = D | E; F(x_) = G;");
    ///
    /// let r = parse_rule(&mut sig, "A = H").expect("parse of A = H");
    ///
    /// let t = t.insert_clauses(&r).expect("inserting A = H with A = B");
    ///
    /// assert_eq!(t.display(&sig),
    /// "A = B | H;
    /// C = D | E;
    /// F(x_) = G;");
    /// ```
    pub fn insert_clauses(&mut self, rule: &Rule) -> Result<&mut TRS, TRSError> {
        if self.is_deterministic {
            Err(TRSError::NondeterministicRule)
        } else if let Some((idx, _)) = self.get(&rule.lhs) {
            self.rules[idx].merge(rule);
            Ok(self)
        } else {
            Err(TRSError::NotInTRS)
        }
    }
    /// Insert new [`Rule`] clauses if possible and move the entire [`Rule`] if
    /// necessary to be the first in the `TRS`.
    ///
    /// [`Rule`]: struct.Rule.html
    ///
    /// # Examples
    ///
    /// ```
    /// # use term_rewriting::{Signature, TRS, parse_trs, Term, parse_term, Rule, parse_rule};
    /// let mut sig = Signature::default();
    ///
    /// let mut t = parse_trs(&mut sig,
    /// "A = B;
    /// C = D | E;
    /// F(x_) = G;").expect("parse of A = B; C = D | E; F(x_) = G;");
    ///
    /// let r = parse_rule(&mut sig, "G(y_) = y_").expect("parse of G(y_) = y_");
    ///
    /// t.push(r).expect("inserting G(y_) = y_ at index 0");
    ///
    /// assert_eq!(t.display(&sig),
    /// "G(y_) = y_;
    /// A = B;
    /// C = D | E;
    /// F(x_) = G;");
    /// ```
    pub fn push(&mut self, rule: Rule) -> Result<&mut TRS, TRSError> {
        let lhs = rule.lhs.clone();
        self.insert(0, rule)?
            .get(&lhs)
            .ok_or(TRSError::NotInTRS)
            .and_then(move |(idx, _)| self.move_rule(idx, 0))
    }
    /// Inserts a series of [`Rule`]s at the beginning of the `TRS` if possible.
    ///
    /// [`Rule`]: struct.Rule.html
    ///
    /// # Examples
    ///
    /// ```
    /// # use term_rewriting::{Signature, TRS, parse_trs, Term, parse_term, Rule, parse_rule};
    /// let mut sig = Signature::default();
    ///
    /// let mut t = parse_trs(&mut sig,
    /// "A = B;
    /// C = D | E;
    /// F(x_) = H;").expect("parse of A = B; C = D | E; F(x_) = H;");
    ///
    /// let r0 = parse_rule(&mut sig, "G(y_) = y_").expect("parse of G(y_) = y_");
    /// let r1 = parse_rule(&mut sig, "B = C").expect("parse of B = C");
    /// let r2 = parse_rule(&mut sig, "E = F | B").expect("parse of E = F | B");
    ///
    /// t.pushes(vec![r0, r1, r2]).expect("inserting 3 rules at index 0");
    ///
    /// assert_eq!(t.display(&sig),
    /// "G(y_) = y_;
    /// B = C;
    /// E = F | B;
    /// A = B;
    /// C = D | E;
    /// F(x_) = H;");
    /// ```
    pub fn pushes(&mut self, rules: Vec<Rule>) -> Result<&mut TRS, TRSError> {
        for rule in rules.into_iter().rev() {
            self.push(rule)?;
        }
        Ok(self)
    }
    /// Move a [`Rule`] from index `i` to `j` if possible.
    ///
    /// [`Rule`]: struct.Rule.html
    ///
    /// # Examples
    ///
    /// ```
    /// # use term_rewriting::{Signature, TRS, parse_trs, Term, parse_term, Rule, parse_rule};
    /// let mut sig = Signature::default();
    ///
    /// let mut t = parse_trs(&mut sig,
    /// "A = B;
    /// C = D | E;
    /// F(x_) = G;
    /// H = I;").expect("parse of A = B; C = D | E; F(x_) = G; H = I;");
    ///
    /// t.move_rule(0, 2).expect("moving rule from index 0 to index 2");
    ///
    /// assert_eq!(t.display(&sig),
    /// "C = D | E;
    /// F(x_) = G;
    /// A = B;
    /// H = I;");
    /// ```
    pub fn move_rule(&mut self, i: usize, j: usize) -> Result<&mut TRS, TRSError> {
        if i != j {
            let rule = self.remove_idx(i)?;
            self.insert(j, rule)
        } else {
            Ok(self)
        }
    }
    /// Remove some [`Rule`] clauses while also inserting others if possible.
    ///
    /// The index `i` is used only in the case that the new clauses cannot be
    /// added to an existing [`Rule`].
    ///
    /// [`Rule`]: struct.Rule.html
    ///
    /// # Examples
    ///
    /// ```
    /// # use term_rewriting::{Signature, TRS, parse_trs, Term, parse_term, Rule, parse_rule};
    /// let mut sig = Signature::default();
    ///
    /// let mut t = parse_trs(&mut sig,
    /// "A = B;
    /// C = D | E;
    /// F(x_) = G;").expect("parse of A = B; C = D | E; F(x_) = G;");
    ///
    /// let r = parse_rule(&mut sig, "C = D").expect("parse of C = D");
    /// let r_new = parse_rule(&mut sig, "C = A").expect("parse of C = A");
    ///
    /// t.replace(0, &r, r_new).expect("replaceing C = D with C = A");
    ///
    /// assert_eq!(t.display(&sig),
    /// "A = B;
    /// C = E | A;
    /// F(x_) = G;");
    /// ```
    pub fn replace(&mut self, idx: usize, rule1: &Rule, rule2: Rule) -> Result<&mut TRS, TRSError> {
        self.remove_clauses(rule1)?;
        self.insert(idx, rule2)
    }
}

#[derive(Debug, Clone)]
/// The error type for [`TRS`] manipulations.
///
/// [`TRS`]: struct.TRS.html
pub enum TRSError {
    /// Returned when requesting to edit a rule that is not in the TRS.
    ///
    /// See [`TRS::get`] for more information.
    ///
    /// [`TRS::get`]: struct.TRS.html#method.get
    NotInTRS,
    /// Returned when attempting to insert a rule into a TRS that already exists.
    ///
    /// See [`TRS::insert`] for more information.
    ///
    /// [`TRS::insert`]: struct.TRS.html#method.insert
    AlreadyInTRS,
    /// Returned when attempting to insert a rule with multiple RHSs into a deterministic TRS.
    ///
    /// See [`TRS::insert`] and [`TRS::make_deterministic`] for more information.
    ///
    /// [`TRS::insert`]: struct.TRS.html#method.insert
    /// [`TRS::make_deterministic`]: struct.TRS.html#method.make_deterministic
    NondeterministicRule,
    /// Returned when requesting the rule at an index that is out of the range of indicies for the TRS.
    ///
    /// See [`TRS::get_idx`] for more information.
    ///
    /// [`TRS::get_idx`]: struct.TRS.html#method.get_idx
    InvalidIndex(usize, usize),
}
impl fmt::Display for TRSError {
    fn fmt(&self, f: &mut fmt::Formatter) -> fmt::Result {
        match *self {
            TRSError::NotInTRS => write!(f, "query rule not in TRS"),
            TRSError::AlreadyInTRS => write!(f, "pre-existing rule with same LHS in TRS"),
            TRSError::NondeterministicRule => {
                write!(f, "proposed rule is nondeterministic in deterministic TRS")
            }
            TRSError::InvalidIndex(length, max_length) => {
                write!(f, "index {} greater than max index {}", length, max_length)
            }
        }
    }
}
impl ::std::error::Error for TRSError {
    fn description(&self) -> &'static str {
        "TRS error"
    }
}<|MERGE_RESOLUTION|>--- conflicted
+++ resolved
@@ -1319,8 +1319,6 @@
         }
     }
     /// A human-readable serialization of the `Term`.
-<<<<<<< HEAD
-=======
     ///
     /// # Examples
     ///
@@ -1333,7 +1331,6 @@
     ///
     /// assert_eq!(term.pretty(&sig), "A B(x_) [2, 1, 0]");
     /// ```
->>>>>>> 607aadc0
     pub fn pretty(&self, sig: &Signature) -> String {
         Pretty::pretty(self, sig)
     }
