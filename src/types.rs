--- conflicted
+++ resolved
@@ -2181,7 +2181,6 @@
     ///
     /// Return `true` if `self` was changed, otherwise `false`.
     ///
-<<<<<<< HEAD
     /// [`deterministic`]: http://en.wikipedia.org/wiki/Deterministic_system
     ///
     /// # Examples
@@ -2218,9 +2217,6 @@
     /// D = E;"));
     /// # }
     /// ```
-=======
-    /// Return `true` if `self` was changed, otherwise `false`.
->>>>>>> ba1432df
     pub fn make_deterministic<R: Rng>(&mut self, rng: &mut R) -> bool {
         if !self.is_deterministic {
             self.rules = self.rules
